FROM openeo-base
COPY requirements.txt .
RUN  python3 -m pip install -r requirements.txt
<<<<<<< HEAD
USER www-openeo
CMD python3 manage.py runserver -h $HOST -p $GATEWAY_PORT

=======
CMD python3 manage.py prod -b $HOST:$GATEWAY_PORT -w $NO_WORKERS

>>>>>>> bdfd6ff2
<|MERGE_RESOLUTION|>--- conflicted
+++ resolved
@@ -1,11 +1,5 @@
-FROM openeo-base
-COPY requirements.txt .
-RUN  python3 -m pip install -r requirements.txt
-<<<<<<< HEAD
-USER www-openeo
-CMD python3 manage.py runserver -h $HOST -p $GATEWAY_PORT
-
-=======
-CMD python3 manage.py prod -b $HOST:$GATEWAY_PORT -w $NO_WORKERS
-
->>>>>>> bdfd6ff2
+FROM openeo-base
+COPY requirements.txt .
+RUN  python3 -m pip install -r requirements.txt
+USER www-openeo
+CMD python3 manage.py prod -b $HOST:$GATEWAY_PORT -w $NO_WORKERS