--- conflicted
+++ resolved
@@ -118,11 +118,7 @@
 
         return send_file("html/" + file_name)
 
-<<<<<<< HEAD
     def _file(self, filepath: str) -> Response:
-=======
-    def _file(self, filename, content: bytes) -> Response:
->>>>>>> 91712ac5
         """Returns a file back to the user.
 
         Arguments:
@@ -131,11 +127,7 @@
         Returns:
             Response -- The Response object
         """
-<<<<<<< HEAD
         return send_file(filepath)
-=======
-        return send_file(io.BytesIO(content), as_attachment=True, attachment_filename=filename)
->>>>>>> 91712ac5
 
     def parse(self, payload: dict) -> Response:
         """Maps and parses the responses that are returned from the single
@@ -155,11 +147,7 @@
         elif "data" in payload:
             response = self._data(payload["code"], payload["data"])
         elif "file" in payload:
-<<<<<<< HEAD
             response = self._file(payload["file"])
-=======
-            response = self._file(**payload["file"])
->>>>>>> 91712ac5
         else:
             response = self._code(payload["code"])
 
