--- conflicted
+++ resolved
@@ -58,7 +58,6 @@
         # Extract the target specified blueprint of the API
         target = {}
         for endpoint, methods in self._specs["paths"].items():
-<<<<<<< HEAD
             # Add versioning to ever URL. Exceptions:
             #  - "/.well-known/openeo" -> no versioning allowed
             #  - "/base" -> maps to "/" which redirects to "/.well-known/openeo"
@@ -68,11 +67,7 @@
                     endpoint = "/"
                 else:
                     # Add versioning
-                    endpoint = f"/{environ['OPENEO_VERSION']}{endpoint}"
-            
-=======
-            endpoint = f"/{settings.OPENEO_VERSION}{endpoint}"
->>>>>>> ed6ccd58
+                    endpoint = f"/{settings.OPENEO_VERSION}{endpoint}"
             target[endpoint] = []
             for method in methods:
                 if method in allowed_methods:
