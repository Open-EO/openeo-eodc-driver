""" OpenAPISpecParser, OpenAPISpecException """

from os import path, environ
from pathlib import Path
from flask import request
from werkzeug.exceptions import BadRequest
from yaml import load
from requests import get
from typing import Callable, Any
from re import match
import uuid

from .response import APIException


class OpenAPISpecException(Exception):
    """The OpenAPISpecParserException throws if an Exception occures while parsing from the
    OpenAPI spec files or querying routes from the specifications.
    """
    pass


class OpenAPISpecParser:
    """The OpenAPISpecParser parses the OpenAPI v3 specifcations that are referred in JSON files.
    The specifications can be queried for definitions of routes. 
    """

    root_dir = Path(__file__).parent.parent.parent
    _openapi_file = str(root_dir) + "/openapi.yaml"
    _specs = {}
    _specs_cache = {}

    def __init__(self, response_handler):
        self._parse_specs()
        self._res = response_handler
    
    def get(self):
        """Returns the OpenAPI specification
        """

        return self._specs
    
    def validate_api(self, endpoints:object):
        """Validated if the input endpoints and the available HTTP options
        of the API are consistent to the OpenAPI specification of the Flask 
        API gateway.

        Arguments:
            endpoints {object} -- The endpoints of the API
        """

        # Methods that are validated (do not validate HEAD, OPTION)
        allowed_methods = ("get", "post", "put", "patch", "delete")

        # Extract the target specified blueprint of the API
        target = {}
        for endpoint, methods in self._specs["paths"].items():
            target[endpoint] = []
            for method in methods:
                if method in allowed_methods:
                    target[endpoint].append(method.lower())

        # Extract the current status of the API
        status = {}
        for rule in endpoints.iter_rules():
            if not rule.rule.startswith("/static"):
                endpoint = rule.rule.replace("<", "{").replace(">", "}")
                if endpoint not in status:
                    status[endpoint] = []
                for method in rule.methods:
                    method = method.lower()
                    if method in allowed_methods:
                        status[endpoint].append(method)
        
        # Check if the target matches the status
        difference = set(target.keys()).symmetric_difference(status.keys())

        if len(difference) > 0:
            raise OpenAPISpecException("The gateway or specification is missing the endpoint(s) '{0}'".format(str(difference)))

        for status_endpoint, status_methods in status.items():
            target_methods = target[status_endpoint]

            method_diff = set(target_methods).symmetric_difference(status_methods)
            if len(method_diff) > 0:
                raise OpenAPISpecException("The gateway or specification is missing the HTTP method(s) '{0}' at endpoint '{1}'".format(str(method_diff), status_endpoint))               
    
    def validate(self, f:Callable) -> Callable:
        """Creates a validator decorator for the input parameters in the query and path of HTTP requests 
        and the request bodies of e.g. POST requests.
        
        Arguments:
            f {Callable} -- The function to be wrapped
        
        Returns:
            Callable -- The validator decorator
        """

        def get_parameter_specs():
            # Get the OpenAPI parameter specifications for the route and method
            req_path = str(request.url_rule).replace("<","{").replace(">","}")
            req_method = request.method.lower()
            route_specs = self._route(req_path)

            # Check if parameters requried in request specification
            in_root = route_specs.keys() & {"parameters"}
            in_method = route_specs[req_method].keys() & {"parameters", "requestBody"}

            has_specs = bool(in_root) or bool(in_method)

            params_specs = {}
            param_required = []
            if has_specs:
                if in_root:
                    for p in route_specs["parameters"]:
                        if "required" in p:
                            param_required.append(p["name"])
                        if "schema" in p:
                            params_specs[p["name"]] = p["schema"]
                if in_method:
                    if "parameters" in in_method:
                        for p in route_specs[req_method]["parameters"]:
                            if "required" in p:
                                param_required.append(p["name"])
                            if "schema" in p:
                                params_specs[p["name"]] = p["schema"]
                    if "requestBody" in in_method:
                        content = route_specs[req_method]["requestBody"]["content"]
                        if content.get("application/json"):
                            body = content["application/json"]["schema"]
                        elif content.get("application/octet-stream"):
                            body = content["application/octet-stream"]["schema"]
                        else:
                            raise Exception("Input format {0} is currently not supported".format(', '.join(content.keys())))
                        if "required" in body:
                            param_required += body["required"]
                        if "properties" in body:
                            for p_key, p_value in body["properties"].items():
                                params_specs[p_key] = p_value

            return has_specs, params_specs, param_required

        def get_parameters():
            try:
                parameters = {}

                if len(request.view_args) > 0:
                    parameters = {**parameters, **request.view_args}

                if len(request.args) > 0:
                    parameters = {**parameters, **request.args.to_dict(flat=True)}

                if request.data:
                    if request.headers['Content-Type'] == 'application/octet-stream':
<<<<<<< HEAD
                        test = sys.getsizeof(request.data)
                        parameters = {**parameters, **get_file_data()}
                    else:
                        parameters = {**parameters, **request.get_json()}

=======
                        parameters = {**parameters, "file": request.data}
                    else:
                        parameters = {**parameters, **request.get_json()}
                
>>>>>>> 91712ac5
                return parameters
            except BadRequest as exp:
                raise APIException(
                    msg="Error while parsing JSON in payload. Please make sure the JSON is valid.",
                    code=400,
                    service="gateway",
                    internal=False)
<<<<<<< HEAD

        def get_file_data():
            # Create a tmp file where the binary data is stored > does not need to be passed over the rabbit
            temp_file = path.join(environ.get("OPENEO_TMP_DIR"), str(uuid.uuid4()))
            with open(temp_file, 'wb') as file:
                file.write(request.data)
            request.data = None
            return {"tmp_path": temp_file}
=======
>>>>>>> 91712ac5

        def decorator(user_id=None, **kwargs):

            type_map = {
                "integer": lambda x: int(x),
                "float": lambda x: float(x),
                "double": lambda x: float(x),
                "boolean": lambda x: bool(x),
                "string": lambda x: str(x)
            }

            try:
                has_params, specs, required = get_parameter_specs()

                if not has_params:
                    return f(user_id=user_id)

                parameters = get_parameters()

                # TODO validation

                # for file management user_id is also passed as url param > has to match the user_id from the token
                if parameters.get("user_id", None):
                    if not parameters.pop("user_id") == user_id:
                        return APIException(
                            msg="The passed user_id has to match the token.",
                            code=400,
                            service="gateway",
                            user_id=user_id,
                            internal=False)

                return f(user_id=user_id,  **parameters)
            except Exception as exc:
                return self._res.error(exc)
        return decorator

    def _parse_specs(self):
        """Load the OpenAPI specifications from the YAML file and resolve all references in the
        document
        """

        if not path.isfile(self._openapi_file):
            raise OpenAPISpecException("Spec File '{0}' does not exist!".format(self._openapi_file))
        
        with open(self._openapi_file, "r") as yaml_file:
            specs = load(yaml_file)
        
        self._specs = self._parse_dict(specs, specs)
        self._specs_cache = {}

    def _map_type(self, in_type:Any) -> Callable:
        """Maps the input types to the corresponding functions and 
        returns a lambda function that can be called.
        
        Arguments:
            in_type {Any} -- The input value type
        
        Returns:
            Callable -- The mapped lambda function
        """

        types = {
            dict: lambda value, ref: self._parse_dict(value, ref),
            list: lambda value, ref: self._parse_list(value, ref)
        }

        return types.get(in_type, lambda value, ref: value)
    
    def _parse_dict(self, in_dict:dict, ref:dict) -> dict:
        """Parses the input dict by resolving all references §ref that may
        be in included in it.

        The function is recursive.
        
        Arguments:
            in_dict {dict} -- The input dict
            ref {dict} -- The base reference schema
        
        Returns:
            dict -- The parsed output dict
        """

        out_dict = {}
        for key, value in in_dict.items():
            # Don't parse oneOf, keys as these might be recursive
            if key == "oneOf":
                out_dict[key] = value
            elif key == "$ref" and isinstance(value, str):
                return self._parse_ref(value, ref)
            else:
                out_dict[key] = self._map_type(type(value))(value, ref)
        return out_dict

    def _parse_list(self, in_list:list, ref:dict) -> list:
        """Parses a list object by iterating each element and parsing it
        based on its type.

        The function is recursive.
        
        Arguments:
            in_list {list} -- The input list
            ref {dict} -- The base reference schema
        
        Returns:
            list -- The parsed output list
        """

        out_list = []
        for value in in_list:
            out_list.append(self._map_type(type(value))(value, ref))
        return out_list
    
    def _parse_ref(self, in_url:str, ref:dict) -> dict:
        """Parses the references that are passed to the function. The reference
        may point to the input base reference schema or an external schema. External 
        schemas are downloaded and parsed. Download schemas are cached to improve the
        processing speed.

        The function is recursive.
        
        Arguments:
            in_url {str} -- The input URL
            ref {dict} -- The base reference schema
        
        Returns:
            dict -- The paresed dict containing all resolved references
        """

        url_split = in_url.split("#")
        url = url_split[0]

        # Parse encoded characters
        path = []
        for p_el in url_split[1].split("/"):
            if p_el: path.append(p_el.replace('~0', '~').replace('~1', '/'))
        
        # If it is a local reference use base ref schema, selse dowload teh reference, if it is
        # not included in the specification chache
        if not url:
            element = ref
        else:
            if not url in self._specs_cache:
                response = get(url)
                if not response.status_code == 200:
                    raise OpenAPISpecException("Spec File '{0}' does not exist!".format(url))
                self._specs_cache[url] = response.json()

            ref = self._specs_cache[url]
            element = self._specs_cache[url]
        
        # Find the referenced element and parse it recursively
        for p in path:
            # Check for array refference e.g. /collections/parameters[0]
            if match(r"\w*\[\d+\]$", p):
                p = p.split("[")
                idx = int(p[1][:-1])
                element = element[p[0]][idx]
            else:
                element = element[p]
        
        element = self._map_type(type(element))(element, ref)
        return element
    
    def _route(self, route:str) -> dict:
        """Returns the OpenAPI specification for the requested route.
        
        Arguments:
            route {str} -- The route (e.g. '/processes')
        
        Returns:
            dict -- Returns the matching specification
        """

        for oe_route, methods in self._specs["paths"].items():
            if oe_route == route:
                return methods

        raise OpenAPISpecException("Specification of route '{0}' " \
                                   "does not exist".format(route))
    <|MERGE_RESOLUTION|>--- conflicted
+++ resolved
@@ -152,26 +152,16 @@
 
                 if request.data:
                     if request.headers['Content-Type'] == 'application/octet-stream':
-<<<<<<< HEAD
-                        test = sys.getsizeof(request.data)
                         parameters = {**parameters, **get_file_data()}
                     else:
                         parameters = {**parameters, **request.get_json()}
-
-=======
-                        parameters = {**parameters, "file": request.data}
-                    else:
-                        parameters = {**parameters, **request.get_json()}
-                
->>>>>>> 91712ac5
-                return parameters
+   return parameters
             except BadRequest as exp:
                 raise APIException(
                     msg="Error while parsing JSON in payload. Please make sure the JSON is valid.",
                     code=400,
                     service="gateway",
                     internal=False)
-<<<<<<< HEAD
 
         def get_file_data():
             # Create a tmp file where the binary data is stored > does not need to be passed over the rabbit
@@ -180,8 +170,6 @@
                 file.write(request.data)
             request.data = None
             return {"tmp_path": temp_file}
-=======
->>>>>>> 91712ac5
 
         def decorator(user_id=None, **kwargs):
 
