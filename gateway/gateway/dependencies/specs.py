""" OpenAPISpecParser, OpenAPISpecException """

from os import path, environ, mkdir
from pathlib import Path
from flask import request
from werkzeug.exceptions import BadRequest
from yaml import load
from requests import get
from typing import Callable, Any
from re import match
import uuid
<<<<<<< HEAD
import base64
=======
>>>>>>> 7c856488

from .response import APIException


class OpenAPISpecException(Exception):
    """The OpenAPISpecParserException throws if an Exception occures while parsing from the
    OpenAPI spec files or querying routes from the specifications.
    """
    pass


class OpenAPISpecParser:
    """The OpenAPISpecParser parses the OpenAPI v3 specifcations that are referred in JSON files.
    The specifications can be queried for definitions of routes. 
    """

    root_dir = Path(__file__).parent.parent.parent
    _openapi_file = str(root_dir) + "/openapi.yaml"
    _specs = {}
    _specs_cache = {}

    def __init__(self, response_handler):
        self._parse_specs()
        self._res = response_handler
    
    def get(self):
        """Returns the OpenAPI specification
        """

        return self._specs
    
    def validate_api(self, endpoints:object):
        """Validated if the input endpoints and the available HTTP options
        of the API are consistent to the OpenAPI specification of the Flask 
        API gateway.

        Arguments:
            endpoints {object} -- The endpoints of the API
        """

        # Methods that are validated (do not validate HEAD, OPTION)
        allowed_methods = ("get", "post", "put", "patch", "delete")

        # Extract the target specified blueprint of the API
        target = {}
        for endpoint, methods in self._specs["paths"].items():
            target[endpoint] = []
            for method in methods:
                if method in allowed_methods:
                    target[endpoint].append(method.lower())

        # Extract the current status of the API
        status = {}
        for rule in endpoints.iter_rules():
            if not rule.rule.startswith("/static"):
                endpoint = rule.rule.replace("<", "{").replace(">", "}")
                if endpoint not in status:
                    status[endpoint] = []
                for method in rule.methods:
                    method = method.lower()
                    if method in allowed_methods:
                        status[endpoint].append(method)
        
        # Check if the target matches the status
        difference = set(target.keys()).symmetric_difference(status.keys())

        if len(difference) > 0:
            raise OpenAPISpecException("The gateway or specification is missing the endpoint(s) '{0}'".format(str(difference)))

        for status_endpoint, status_methods in status.items():
            target_methods = target[status_endpoint]

            method_diff = set(target_methods).symmetric_difference(status_methods)
            if len(method_diff) > 0:
                raise OpenAPISpecException("The gateway or specification is missing the HTTP method(s) '{0}' at endpoint '{1}'".format(str(method_diff), status_endpoint))               
    
    def validate_custom(self, f:Callable) -> Callable:
        """
        Passes the **kwargs onward.
        
        Arguments:
            f {Callable} -- The function to be wrapped
        
        Returns:
            Callable -- The validator decorator
        """
        
        def decorator(**kwargs):
            
            if not request.json:
                params = {}
            else:
                params = request.json
            
            # Only needed /credentials/basic endpoint (needed dataa are in headers, not in data)
            if 'Authorization' in request.headers and 'Basic' in request.headers['Authorization']:
                encoded = request.headers['Authorization'].split(' ')[1]
                decoded = base64.b64decode(encoded).decode('utf8')
                params['username'], params['password'] = decoded.split(':')
            
            return f(**params)
        
        return decorator
        
    def validate(self, f:Callable) -> Callable:
        """Creates a validator decorator for the input parameters in the query and path of HTTP requests 
        and the request bodies of e.g. POST requests.
        
        Arguments:
            f {Callable} -- The function to be wrapped
        
        Returns:
            Callable -- The validator decorator
        """

        def get_parameter_specs(req_path, req_method, route_specs):
            # # Get the OpenAPI parameter specifications for the route and method
            # req_path = str(request.url_rule).replace("<","{").replace(">","}")
            # req_method = request.method.lower()
            # route_specs = self._route(req_path)

            # Check if parameters requried in request specification
            in_root = route_specs.keys() & {"parameters"}
            in_method = route_specs[req_method].keys() & {"parameters", "requestBody"}

            has_specs = bool(in_root) or bool(in_method)

            params_specs = {}
            param_required = []
            if has_specs:
                if in_root:
                    for p in route_specs["parameters"]:
                        if "required" in p:
                            param_required.append(p["name"])
                        if "schema" in p:
                            params_specs[p["name"]] = p["schema"]
                if in_method:
                    if "parameters" in in_method:
                        for p in route_specs[req_method]["parameters"]:
                            if "required" in p:
                                param_required.append(p["name"])
                            if "schema" in p:
                                params_specs[p["name"]] = p["schema"]
                    if "requestBody" in in_method:
                        content = route_specs[req_method]["requestBody"]["content"]
                        if content.get("application/json"):
                            body = content["application/json"]["schema"]
                        elif content.get("application/octet-stream"):
                            body = content["application/octet-stream"]["schema"]
                        else:
                            raise Exception("Input format {0} is currently not supported".format(', '.join(content.keys())))
                        if "required" in body:
                            param_required += body["required"]
                        if "properties" in body:
                            for p_key, p_value in body["properties"].items():
                                params_specs[p_key] = p_value

            return has_specs, params_specs, param_required

        def get_parameters():
            try:
                parameters = {}

                if len(request.view_args) > 0:
                    parameters = {**parameters, **request.view_args}

                if len(request.args) > 0:
                    parameters = {**parameters, **request.args.to_dict(flat=True)}

                if request.data:
                    if request.headers['Content-Type'] == 'application/octet-stream':
                        parameters = {**parameters, **get_file_data()}
                    else:
                        parameters = {**parameters, **request.get_json()}
                return parameters
            except BadRequest as exp:
                raise APIException(
                    msg="Error while parsing JSON in payload. Please make sure the JSON is valid.",
                    code=400,
                    service="gateway",
                    internal=False)

        def get_file_data():
            if not path.exists(environ.get("OPENEO_TMP_DIR")):
                mkdir(environ.get("OPENEO_TMP_DIR"))

            # Create a tmp file where the binary data is stored > does not need to be passed over the rabbit
            temp_file = path.join(environ.get("OPENEO_TMP_DIR"), str(uuid.uuid4()))
            with open(temp_file, 'wb') as file:
                file.write(request.data)
            request.data = None
            return {"tmp_path": temp_file}

        def decorator(user_id=None, **kwargs):

            type_map = {
                "integer": lambda x: int(x),
                "float": lambda x: float(x),
                "double": lambda x: float(x),
                "boolean": lambda x: bool(x),
                "string": lambda x: str(x)
            }

            try:
                # Get the OpenAPI parameter specifications for the route and method
                req_path = str(request.url_rule).replace("<","{").replace(">","}")
                req_method = request.method.lower()
                route_specs = self._route(req_path)
                
                has_params, specs, required = get_parameter_specs(req_path, req_method, route_specs)

                if not has_params:
                    return f(user_id=user_id)

                parameters = get_parameters()

                # TODO validation

                # for file management user_id is also passed as url param > has to match the user_id from the token
                if parameters.get("user_id", None):
                    if not parameters.pop("user_id") == user_id:
                        return APIException(
                            msg="The passed user_id has to match the token.",
                            code=400,
                            service="gateway",
                            user_id=user_id,
                            internal=False)

                return f(user_id=user_id,  **parameters)
            except Exception as exc:
                return self._res.error(exc)
        return decorator

    def _parse_specs(self):
        """Load the OpenAPI specifications from the YAML file and resolve all references in the
        document
        """

        if not path.isfile(self._openapi_file):
            raise OpenAPISpecException("Spec File '{0}' does not exist!".format(self._openapi_file))
        
        with open(self._openapi_file, "r") as yaml_file:
            specs = load(yaml_file)
        
        self._specs = self._parse_dict(specs, specs)
        self._specs_cache = {}

    def _map_type(self, in_type:Any) -> Callable:
        """Maps the input types to the corresponding functions and 
        returns a lambda function that can be called.
        
        Arguments:
            in_type {Any} -- The input value type
        
        Returns:
            Callable -- The mapped lambda function
        """

        types = {
            dict: lambda value, ref: self._parse_dict(value, ref),
            list: lambda value, ref: self._parse_list(value, ref)
        }

        return types.get(in_type, lambda value, ref: value)
    
    def _parse_dict(self, in_dict:dict, ref:dict) -> dict:
        """Parses the input dict by resolving all references §ref that may
        be in included in it.

        The function is recursive.
        
        Arguments:
            in_dict {dict} -- The input dict
            ref {dict} -- The base reference schema
        
        Returns:
            dict -- The parsed output dict
        """

        out_dict = {}
        for key, value in in_dict.items():
            # Don't parse oneOf, keys as these might be recursive
            if key == "oneOf":
                out_dict[key] = value
            elif key == "$ref" and isinstance(value, str):
                return self._parse_ref(value, ref)
            else:
                out_dict[key] = self._map_type(type(value))(value, ref)
        return out_dict

    def _parse_list(self, in_list:list, ref:dict) -> list:
        """Parses a list object by iterating each element and parsing it
        based on its type.

        The function is recursive.
        
        Arguments:
            in_list {list} -- The input list
            ref {dict} -- The base reference schema
        
        Returns:
            list -- The parsed output list
        """

        out_list = []
        for value in in_list:
            out_list.append(self._map_type(type(value))(value, ref))
        return out_list
    
    def _parse_ref(self, in_url:str, ref:dict) -> dict:
        """Parses the references that are passed to the function. The reference
        may point to the input base reference schema or an external schema. External 
        schemas are downloaded and parsed. Download schemas are cached to improve the
        processing speed.

        The function is recursive.
        
        Arguments:
            in_url {str} -- The input URL
            ref {dict} -- The base reference schema
        
        Returns:
            dict -- The paresed dict containing all resolved references
        """

        url_split = in_url.split("#")
        url = url_split[0]

        # Parse encoded characters
        path = []
        for p_el in url_split[1].split("/"):
            if p_el: path.append(p_el.replace('~0', '~').replace('~1', '/'))
        
        # If it is a local reference use base ref schema, selse dowload teh reference, if it is
        # not included in the specification chache
        if not url:
            element = ref
        else:
            if not url in self._specs_cache:
                response = get(url)
                if not response.status_code == 200:
                    raise OpenAPISpecException("Spec File '{0}' does not exist!".format(url))
                self._specs_cache[url] = response.json()

            ref = self._specs_cache[url]
            element = self._specs_cache[url]
        
        # Find the referenced element and parse it recursively
        for p in path:
            # Check for array refference e.g. /collections/parameters[0]
            if match(r"\w*\[\d+\]$", p):
                p = p.split("[")
                idx = int(p[1][:-1])
                element = element[p[0]][idx]
            else:
                element = element[p]
        
        element = self._map_type(type(element))(element, ref)
        return element
    
    def _route(self, route:str) -> dict:
        """Returns the OpenAPI specification for the requested route.
        
        Arguments:
            route {str} -- The route (e.g. '/processes')
        
        Returns:
            dict -- Returns the matching specification
        """

        for oe_route, methods in self._specs["paths"].items():
            if oe_route == route:
                return methods

        # raise OpenAPISpecException("Specification of route '{0}' " \
        #                            "does not exist".format(route))
    <|MERGE_RESOLUTION|>--- conflicted
+++ resolved
@@ -9,10 +9,7 @@
 from typing import Callable, Any
 from re import match
 import uuid
-<<<<<<< HEAD
 import base64
-=======
->>>>>>> 7c856488
 
 from .response import APIException
 
@@ -389,4 +386,3 @@
 
         # raise OpenAPISpecException("Specification of route '{0}' " \
         #                            "does not exist".format(route))
-    