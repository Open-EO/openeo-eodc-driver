""" Initialize the Gateway """

from .gateway import Gateway
# Firs tinitialize Gateway app (bofre other imports)
gateway = Gateway()
gateway.set_cors()

from .auth_service import AuthService
from .users_service import UsersService

# Initialize non-RPC services
auth_service = AuthService(response_parser=gateway._res)
users_service = UsersService(response_parser=gateway._res)

# Get application context and map RPCs to endpoints
ctx, rpc = gateway.get_rpc_context()
with ctx:

    # System endpoints
    gateway.add_endpoint("/health", func=gateway.send_health_check, rpc=False) # NB extension of openEO API
    gateway.add_endpoint("/openapi", func=gateway.send_openapi, rpc=False) # NB extension of openEO API
    gateway.add_endpoint("/redoc", func=gateway.send_redoc, rpc=False) # NB extension of openEO API

    # Capabilities
    gateway.add_endpoint("/", func=gateway.send_index, rpc=False)
    gateway.add_endpoint("/.well-known/openeo", func=rpc.capabilities.get_versions, auth=False, validate=True)
    gateway.add_endpoint("/output_formats", func=rpc.capabilities.get_output_formats, auth=False, validate=True)
    gateway.add_endpoint("/udf_runtimes", func=rpc.capabilities.get_udfs, auth=False, validate=True)
    gateway.add_endpoint("/service_types", func=rpc.capabilities.get_service_types, auth=False, validate=True)

    # EO Data Discovery
    gateway.add_endpoint("/collections", func=rpc.data.get_all_products, auth=False, validate=True)
    gateway.add_endpoint("/collections/<collection_id>", func=rpc.data.get_product_detail, auth=False, validate=True)
    gateway.add_endpoint("/collections", func=rpc.data.refresh_cache, auth=True, validate=True, methods=["POST"], role="admin") # NB extension of openEO API
    # /subscription

    # Process Discovery
    gateway.add_endpoint("/processes", func=rpc.processes.get_all, auth=False, validate=True)
    gateway.add_endpoint("/processes", func=rpc.processes.create, auth=True, validate=True, methods=["POST"], role="admin") # NB extension of openEO API

    # Account Management
<<<<<<< HEAD
    gateway.add_endpoint("/credentials/oidc", func=auth_service.send_openid_connect_discovery, rpc=False)
    gateway.add_endpoint("/credentials/basic", func=auth_service.get_basic_token, rpc=False, validate_custom=True)
    gateway.add_endpoint("/me", func=auth_service.get_user_info, auth=True, rpc=False)
=======
    gateway.add_endpoint("/credentials/oidc", func=gateway.send_openid_connect_discovery, rpc=False)
    # /credentials/basic
    gateway.add_endpoint("/me", func=gateway.get_user_info, auth=True, rpc=False)
>>>>>>> 7c856488

    # File Management
    gateway.add_endpoint("/files/<user_id>", func=rpc.files.get_all, auth=True, validate=True)
    gateway.add_endpoint("/files/<user_id>/<path>", func=rpc.files.download, auth=True, validate=True)
    gateway.add_endpoint("/files/<user_id>/<path>", func=rpc.files.upload, auth=True, validate=True, methods=["PUT"])
    gateway.add_endpoint("/files/<user_id>/<path>", func=rpc.files.delete, auth=True, validate=True, methods=["DELETE"])
    gateway.add_endpoint("/downloads/<user_id>/<job_id>/<path>", func=rpc.files.download_result, auth=True, validate=True)
    # /files/<user_id>/<path> delete
    # /subscription

    # Process Graph Management
    gateway.add_endpoint("/validation", func=rpc.process_graphs.validate, auth=True, validate=True, methods=["POST"])
    # /result -> implemented under 'Job Management'
    gateway.add_endpoint("/process_graphs", func=rpc.process_graphs.get_all, auth=True, validate=True)
    gateway.add_endpoint("/process_graphs", func=rpc.process_graphs.create, auth=True, validate=True, methods=["POST"])
    gateway.add_endpoint("/process_graphs/<process_graph_id>", func=rpc.process_graphs.get, auth=True, validate=True)
    gateway.add_endpoint("/process_graphs/<process_graph_id>", func=rpc.process_graphs.modify, auth=True, validate=True, methods=["PATCH"])
    gateway.add_endpoint("/process_graphs/<process_graph_id>", func=rpc.process_graphs.delete, auth=True, validate=True, methods=["DELETE"])

    # Job Management
    # /output_formats -> implemented under 'Capabilities'
<<<<<<< HEAD
    gateway.add_endpoint("/result", func=rpc.eodatareaders_rpc.process_sync, auth=True, validate=True, methods=["POST"])
=======
    gateway.add_endpoint("/result", func=rpc.jobs.process_sync, auth=True, validate=True, methods=["POST"])
>>>>>>> 7c856488
    gateway.add_endpoint("/jobs", func=rpc.jobs.get_all, auth=True, validate=True)
    gateway.add_endpoint("/jobs", func=rpc.jobs.create, auth=True, validate=True, methods=["POST"])
    gateway.add_endpoint("/jobs/<job_id>", func=rpc.jobs.get, auth=True, validate=True)
    gateway.add_endpoint("/jobs/<job_id>", func=rpc.jobs.delete, auth=True, validate=True, methods=["DELETE"])
    gateway.add_endpoint("/jobs/<job_id>", func=rpc.jobs.modify, auth=True, validate=True, methods=["PATCH"])
    gateway.add_endpoint("/jobs/<job_id>/estimate", func=rpc.jobs.estimate, auth=True, validate=True)
    gateway.add_endpoint("/jobs/<job_id>/results", func=rpc.jobs.get_results, auth=True, validate=True)
    gateway.add_endpoint("/jobs/<job_id>/results", func=rpc.jobs.process, auth=True, validate=True, methods=["POST"], is_async=True)
    gateway.add_endpoint("/jobs/<job_id>/results", func=rpc.jobs.cancel_processing, auth=True, validate=True, methods=["DELETE"])
    # /subscription

    # Secondary Services Management
    # /service_types
    # /services
    # /services post
    # /services/<service_id>
    # /services/<service_id> patch
    # /services/<service_id> delete
    # /subscription
    
    # Users Management # NB these endpoints are extentions of the openEO API
    # Users
    gateway.add_endpoint("/users_mng/users", func=users_service.add_user, auth=True, rpc=False, validate_custom=True, methods=["POST"], role="admin")
    #gateway.add_endpoint("/users_mng/users", func=gateway.delete_user, auth=True, rpc=False, validate_custom=True, methods=["DELETE"], role="admin") # TODO
    # Profiles
    gateway.add_endpoint("/users_mng/user_profiles", func=users_service.add_user_profile, auth=True, rpc=False, validate_custom=True, methods=["POST"], role="admin")
    #gateway.add_endpoint("/users_mng/user_profiles", func=users_service.delete_user_profile, auth=True, rpc=False, validate_custom=True, methods=["DELETE"], role="admin")
    # Identity Providers
    gateway.add_endpoint("/users_mng/oidc_providers", func=users_service.add_identity_provider, auth=True, rpc=False, validate_custom=True, methods=["POST"], role="admin")
    #gateway.add_endpoint("/oidc_providers", func=gateway.delete_identity_provider, auth=True, rpc=False, validate_custom=True, methods=["DELETE"], role="admin") # TODO


# Validate if the gateway was setup as defined by the OpenAPI specification
gateway.validate_api_setup()
<|MERGE_RESOLUTION|>--- conflicted
+++ resolved
@@ -39,15 +39,9 @@
     gateway.add_endpoint("/processes", func=rpc.processes.create, auth=True, validate=True, methods=["POST"], role="admin") # NB extension of openEO API
 
     # Account Management
-<<<<<<< HEAD
     gateway.add_endpoint("/credentials/oidc", func=auth_service.send_openid_connect_discovery, rpc=False)
     gateway.add_endpoint("/credentials/basic", func=auth_service.get_basic_token, rpc=False, validate_custom=True)
     gateway.add_endpoint("/me", func=auth_service.get_user_info, auth=True, rpc=False)
-=======
-    gateway.add_endpoint("/credentials/oidc", func=gateway.send_openid_connect_discovery, rpc=False)
-    # /credentials/basic
-    gateway.add_endpoint("/me", func=gateway.get_user_info, auth=True, rpc=False)
->>>>>>> 7c856488
 
     # File Management
     gateway.add_endpoint("/files/<user_id>", func=rpc.files.get_all, auth=True, validate=True)
@@ -69,11 +63,7 @@
 
     # Job Management
     # /output_formats -> implemented under 'Capabilities'
-<<<<<<< HEAD
     gateway.add_endpoint("/result", func=rpc.eodatareaders_rpc.process_sync, auth=True, validate=True, methods=["POST"])
-=======
-    gateway.add_endpoint("/result", func=rpc.jobs.process_sync, auth=True, validate=True, methods=["POST"])
->>>>>>> 7c856488
     gateway.add_endpoint("/jobs", func=rpc.jobs.get_all, auth=True, validate=True)
     gateway.add_endpoint("/jobs", func=rpc.jobs.create, auth=True, validate=True, methods=["POST"])
     gateway.add_endpoint("/jobs/<job_id>", func=rpc.jobs.get, auth=True, validate=True)
@@ -107,4 +97,4 @@
 
 
 # Validate if the gateway was setup as defined by the OpenAPI specification
-gateway.validate_api_setup()
+gateway.validate_api_setup()