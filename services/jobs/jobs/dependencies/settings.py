--- conflicted
+++ resolved
@@ -147,21 +147,7 @@
     settings.configure(ENVVAR_PREFIX_FOR_DYNACONF="OEO")
     utils = SettingValidationUtils()
     settings.validators.register(
-<<<<<<< HEAD
-        Validator("GATEWAY_URL", must_exist=True, condition=utils.check_is_url),
-        Validator("DNS_URL", must_exist=True, condition=utils.check_is_url),
-        Validator("AIRFLOW_HOST", must_exist=True, condition=utils.check_is_url,
-                  when=Validator("ENV_FOR_DYNACONF", is_not_in=["unittest"])),
-        Validator("JOB_DATA", must_exist=True),
-        Validator("OPENEO_VERSION", must_exist=True),
-        Validator("AIRFLOW_DAGS", must_exist=True, condition=utils.check_create_folder),
-        Validator("WEKEO_STORAGE"),
-        Validator("SYNC_DEL_DELAY", must_exist=True, is_type_of=int, condition=utils.check_positive_int),
-        Validator("SYNC_RESULTS_FOLDER", must_exist=True, condition=utils.check_create_folder),
-        # Validator("CSW_SERVER", must_exist=True, condition=utils.check_url_is_reachable,
-        #           when=Validator("ENV_FOR_DYNACONF", is_not_in=["unittest"])),
-        Validator("CSW_SERVER", must_exist=True),
-=======
+
         Validator(SettingKeys.OPENEO_VERSION.value, must_exist=True, when=not_doc),
         Validator(SettingKeys.AIRFLOW_HOST.value, must_exist=True, condition=utils.check_parse_url,
                   when=(not_doc_unittest and not_doc)),
@@ -187,7 +173,6 @@
 
         Validator(SettingKeys.LOG_DIR.value, must_exist=True, condition=utils.check_create_folder,
                   when=not_doc_unittest),
->>>>>>> d8f29c6b
     )
     settings.validators.validate()
     LOGGER.info("Settings validated")
