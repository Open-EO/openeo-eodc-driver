"""Provide the implementation of the main job management service and service exception."""
import json
import logging
import os
import random
import shutil
import string
import threading
from collections import namedtuple
from datetime import datetime
from time import sleep
from typing import Any, Dict, Optional

from dynaconf import settings
from eodc_openeo_bindings.job_writer.dag_writer import AirflowDagWriter
from nameko.rpc import RpcProxy, rpc
from nameko_sqlalchemy import DatabaseSession

from .dependencies.airflow_conn import AirflowRestConnectionProvider
from .dependencies.settings import initialise_settings
from .exceptions import JobLocked, JobNotFinished, ServiceException
from .models import Base, Job, JobStatus
from .schema import JobCreateSchema, JobFullSchema, JobResultsBaseSchema, JobShortSchema

service_name = "jobs"
LOGGER = logging.getLogger('standardlog')
initialise_settings()


class JobService:
    """Management of batch processing tasks (jobs) and their results."""

    name = service_name
    db = DatabaseSession(Base)
    """Database connection to jobs database."""
    processes_service = RpcProxy("processes")
    """Rpc connection to processes service."""
    files_service = RpcProxy("files")
    """Rpc connection to files service"""
    airflow = AirflowRestConnectionProvider()
    """Object to connection to Airflow REST endpoints."""
    dag_writer = AirflowDagWriter()
    """Object to write Airflow dags."""
    check_stop_interval = 5
    """Time interval in seconds to check whether a job was stopped.

    Should be similar or smaller than Airflow sensor's poke interval
    """

    @rpc
    def get(self, user: Dict[str, Any], job_id: str) -> dict:
        """Get all information about the job using the job_id.

        Args:
            user: The user object to determine whether the user has access to the given job.
            job_id: The id of the job to retrieve.

        Returns:
            A dictionary containing detailed information about the job and the request status or a serialized service
            exception.
        """
        try:
            job = self.db.query(Job).filter_by(id=job_id).first()
            response = self.authorize(user["id"], job_id, job)
            if isinstance(response, ServiceException):
                return response.to_dict()

            self._update_job_status(job_id=job_id)
            process_response = self.processes_service.get_user_defined(user, job.process_graph_id)
            if process_response["status"] == "error":
                return process_response
            job.process = process_response["data"]

            return {
                "status": "success",
                "code": 200,
                "data": JobFullSchema().dump(job)
            }
        except Exception as exp:
            return ServiceException(500, user["id"], str(exp), links=[]).to_dict()

    @rpc
    def modify(self, user: Dict[str, Any], job_id: str, **job_args: Any) -> dict:
        """Modify the job with the given job_id.

        Args:
            user: The user object to determine access rights.
            job_id: The id of the job to modify.
            job_args: A dictionary of new job arguments - where key: argument name / value: new value.

        Returns:
            A dictionary with the status of the request.
        """
        try:
            job = self.db.query(Job).filter_by(id=job_id).first()
            response = self.authorize(user["id"], job_id, job)
            if isinstance(response, ServiceException):
                return response.to_dict()

            self._update_job_status(job_id=job_id)
            if job.status in [JobStatus.queued, JobStatus.running]:
                return JobLocked(400, user["id"], f"Job {job_id} is currently {job.status} and cannot be modified",
                                 links=[]).to_dict()

            if job_args.get("process", None):

                # handle processes db
                process_graph_args = job_args.pop('process')
                process_graph_id = process_graph_args["id"] if "id" in process_graph_args \
                    else self.generate_alphanumeric_id()
                process_response = self.processes_service.put_user_defined(
                    user=user, process_graph_id=process_graph_id, **process_graph_args)
                if process_response["status"] == "error":
                    return process_response
                job.process_graph_id = process_graph_id

                # Get all processes
                process_response = self.processes_service.get_all_predefined()
                if process_response["status"] == "error":
                    return process_response
                backend_processes = process_response["data"]["processes"]

                # handle dag file (remove and recreate it) - only needs to be updated if process graph changes
                os.remove(self.get_dag_path(job.dag_filename))
                self.dag_writer.write_and_move_job(job_id=job_id, user_name=user["id"],
                                                   process_graph_json=process_graph_args,
                                                   job_data=self.get_job_folder(user["id"], job_id),
                                                   vrt_only=True, add_delete_sensor=True,
                                                   process_defs=backend_processes)

            # Maybe there is a better option to do this update? e.g. using marshmallow schemas?
            job.title = job_args.get("title", job.title)
            job.description = job_args.get("description", job.description)
            job.plan = job_args.get("plan", job.plan)
            if job_args.get("budget", None):
                job.budget = int(job_args["budget"] * 100)
            self.db.commit()

            return {
                "status": "success",
                "code": 204
            }

        except Exception as exp:
            return ServiceException(500, user["id"], str(exp),
                                    links=[]).to_dict()

    @rpc
    def delete(self, user: Dict[str, Any], job_id: str) -> dict:
        """Completely delete the job with the given job_id.

        This will stop the job if it is currently queued or running, remove the job itself and all results.

        Args:
            user: The user object, to determine access rights.
            job_id: The id of the job.

        Returns:
            A dictionary with the status of the request.
        """
        # TODO handle costs (stop it)
        try:
            LOGGER.debug(f"Start deleting job {job_id}")
            job = self.db.query(Job).filter_by(id=job_id).first()
            response = self.authorize(user["id"], job_id, job)
            if isinstance(response, ServiceException):
                return response.to_dict()

            self._update_job_status(job_id=job_id)
            if job.status in [JobStatus.running, JobStatus.queued]:
                LOGGER.debug(f"Stopping running job {job_id}")
                self._stop_airflow_job(user["id"], job_id)
                LOGGER.info(f"Stopped running job {job_id}.")

            self.files_service.delete_complete_job(user_id=user["id"], job_id=job_id)  # delete data on file system
            os.remove(self.get_dag_path(job.dag_filename))  # delete dag file
            self.airflow.delete_dag(job_id=job_id)  # delete from airflow database
            self.db.delete(job)  # delete from our job database
            self.db.commit()
            LOGGER.info(f"Job {job_id} completely deleted.")

            return {
                "status": "success",
                "code": 204
            }

        except Exception as exp:
            return ServiceException(500, user["id"], str(exp), links=[]).to_dict()

    @rpc
    def get_all(self, user: Dict[str, Any]) -> dict:
        """Get general information about all available jobs of a given user.

        Args:
            user: The user object.

        Returns:
            A dictionary including all available jobs and the status of the request or a serialized exception.
        """
        try:
            jobs = self.db.query(Job.id).filter_by(user_id=user["id"]).order_by(Job.created_at).all()
            for job in jobs:
                self._update_job_status(job.id)

            jobs = self.db.query(Job).filter_by(user_id=user["id"]).order_by(Job.created_at).all()
            return {
                "status": "success",
                "code": 200,
                "data": {
                    "jobs": JobShortSchema(many=True).dump(jobs),
                    "links": []
                }
            }
        except Exception as exp:
            return ServiceException(500, user["id"], str(exp),
                                    links=["#tag/Job-Management/paths/~1jobs/get"]).to_dict()

    @rpc
    def create(self, user: Dict[str, Any], **job_args: Any) -> dict:
        """Create a new job using the provided description (job_args).

        Args:
            user: The user who wants to add the new job.
            job_args: Details about the job as dictionary - e.g. the process graph.

        Returns:
            A dictionary with the id of the newly created job and the status of the request or a serialized service
            exception.
        """
        try:
            LOGGER.debug("Start creating job...")
            vrt_flag = True
            if 'vrt_flag' in job_args.keys():
                vrt_flag = job_args.pop("vrt_flag")
            process = job_args.pop("process")
            process_graph_id = process["id"] if "id" in process else self.generate_alphanumeric_id()
            process_response = self.processes_service.put_user_defined(
                user=user, process_graph_id=process_graph_id, **process)
            if process_response["status"] == "error":
                return process_response
            LOGGER.info(f"ProcessGraph {process_graph_id} created")

            job_args["process_graph_id"] = process_graph_id
            job_args["user_id"] = user["id"]
            job = JobCreateSchema().load(job_args)
            self.db.add(job)
            self.db.commit()
            job_id = str(job.id)

            _ = self.files_service.setup_jobs_result_folder(user_id=user["id"], job_id=job_id)

            # Get all processes
            process_response = self.processes_service.get_all_predefined()
            if process_response["status"] == "error":
                return process_response
            backend_processes = process_response["data"]["processes"]
            self.dag_writer.write_and_move_job(job_id=job_id,
                                               user_name=user["id"],
                                               process_graph_json=process,
                                               job_data=self.get_job_folder(user["id"], job_id),
                                               vrt_only=vrt_flag,
                                               add_delete_sensor=True,
                                               add_parallel_sensor=True,
                                               process_defs=backend_processes)
            job.dag_filename = f"dag_{job_id}.py"
            self.db.add(job)
            self.db.commit()
            LOGGER.info(f"Dag file created for job {job_id}")

            return {
                "status": "success",
                "code": 201,
                "headers": {
                    "Location": "jobs/" + job_id,
                    "OpenEO-Identifier": job_id
                }
            }

        except Exception as exp:
            return ServiceException(500, user["id"], str(exp),
                                    links=["#tag/Job-Management/paths/~1jobs/post"]).to_dict()

    @rpc
    def process(self, user: Dict[str, Any], job_id: str) -> dict:
        """Start the processing of the given job.

        The job needs to exist on the backend and must not already be queued or running.

        Args:
            user: The user who wants to start the job, also has to own the job.
            job_id: The id of the job which should be started.

        Returns:
            A dictionary with the status of the request.
        """
        try:
            job = self.db.query(Job).filter_by(id=job_id).first()
            response = self.authorize(user["id"], job_id, job)
            if isinstance(response, ServiceException):
                return response.to_dict()

            self._update_job_status(job_id=job_id)
            if job.status in [JobStatus.queued, JobStatus.running]:
                return ServiceException(400, user["id"], f"Job {job_id} is already {job.status}. Processing must be "
                                                         f"canceled before restart.", links=[]).to_dict()

            trigger_worked = self.airflow.trigger_dag(job_id=job_id)
            if not trigger_worked:
                return ServiceException(500, user["id"], f"Job {job_id} could not be started.", links=[]).to_dict()

            self._update_job_status(job_id=job_id)
            LOGGER.info(f"Processing successfully started for job {job_id}")
            return {
                "status": "success",
                "code": 202,
            }
        except Exception as exp:
            return ServiceException(500, user["id"], str(exp), links=[]).to_dict()

    @rpc
    def process_sync(self, user: Dict[str, Any], **job_args: Any) -> dict:
        """Execute a provided job synchronously.

        This method MUST ONLY be used for SMALL jobs!
        It creates a job from the provided job_args, starts it, waits until it is finished and returns the location of
        the resulting file.

        Currently the 'size' of the job is not check - needs to be improved in the future!

        Args:
            user: The user who processes the job.
            job_args: Details about the job including e.g. the process graph.

        Returns:
            A dictionary containing the status of the request and the filepath to the output of the job. If an error
            occurs a serialized service exception is returned.
        """

        TypeMap = namedtuple('TypeMap', 'file_extension content_type')
        type_map = {
            'Gtiff': TypeMap('tif', 'image/tiff'),
            'png': TypeMap('png', 'image/png'),
            'jpeg': TypeMap('jpeg', 'image/jpeg'),
        }

        try:
            # TODO: implement a check that the job qualifies for sync-processing
            # it has to be a "small" job, e.g. constriants for timespan and bboux, but also on spatial resolution

            # Create Job
            LOGGER.info("Creating job for sync processing.")
            job_args['vrt_flag'] = False
            response_create = self.create(user=user, **job_args)
            if response_create['status'] == 'error':
                return response_create

            # Start processing
            job_id = response_create["headers"]["Location"].split('/')[-1]
            job = self.db.query(Job).filter_by(id=job_id).first()
            response_process = self.process(user=user, job_id=job_id)
            if response_process['status'] == 'error':
                return response_process

            LOGGER.info(f"Job {job_id} is running.")
            self._update_job_status(job_id=job_id)
            while job.status in [JobStatus.queued, JobStatus.running]:
                sleep(10)
                self._update_job_status(job_id=job_id)
            if job.status in [JobStatus.error, JobStatus.canceled]:
                msg = f"Job {job_id} has status: {job.status}."
                return ServiceException(400, user["id"], msg, links=[]).to_dict()

            LOGGER.info(f"Job {job_id} has been processed.")
            self.airflow.unpause_dag(job_id=job_id, unpause=False)  # just to hide from view on default Airflow web view
            response_files = self.files_service.get_job_output(user_id=user["id"], job_id=job_id)
            if response_files["status"] == "error":
                LOGGER.info(f"Could not retrieve output of Job {job_id}.")
                return response_files

            filepath = response_files['data']['file_list'][0]
            fmt = self.map_output_format(filepath.split('.')[-1])

            # Copy directory to tmp location
            job_folder = self.files_service.setup_jobs_result_folder(user_id=user["id"], job_id=job_id) \
                .replace('/result', '')
            job_tmp_folder = os.path.join(settings.SYNC_RESULTS_FOLDER, job_id)
            shutil.copytree(job_folder, job_tmp_folder)
            filepath = filepath.replace(job_folder, job_tmp_folder)

            # Remove job data (sync jobs must not be stored)
            response_delete = self.delete(user=user, job_id=job_id)
            if response_delete["status"] == "error":
                LOGGER.info(f"Could not delete Job {job_id}.")
                return response_delete

            # Schedule async deletion of tmp folder
            threading.Thread(target=self._delayed_delete, args=(job_tmp_folder, )).start()

            return {
                "status": "success",
                "code": 200,
                "headers": {
                    "Content-Type": type_map[fmt].content_type,
                    "OpenEO-Costs": 0,
                },
                "file": filepath
            }

        except Exception as exp:
            return ServiceException(500, user["id"], str(exp), links=[]).to_dict()

    @rpc
    def estimate(self, user: Dict[str, Any], job_id: str) -> dict:
        """Return a cost estimation for a given job - currently a default value of 0 is returned.

        Args:
            user: The user object, to determin access rights.
            job_id: The id of the job to check.

        Returns:
            A dictionary including the status of the request and estimated costs or a serialized service exception.
        """

        default_out = {
            "costs": 0,
        }

        LOGGER.info("Costs estimated.")
        return {
            "status": "success",
            "code": 200,
            "data": default_out
        }

    @rpc
    def cancel_processing(self, user: Dict[str, Any], job_id: str) -> dict:
        """Cancel the processing of the given job.

        This will stop the processing if the job is currently queued or running and remove all not persistent result.
        The job definition and already processed results are kept.

        Args:
            user: The user object to determine access rights.
            job_id: The id of the job which should be canceled.

        Returns:
            The status of the request.
        """
        try:
            # TODO handle costs (stop it)
            LOGGER.debug(f"Start canceling job {job_id}")
            job = self.db.query(Job).filter_by(id=job_id).first()
            response = self.authorize(user["id"], job_id, job)
            if isinstance(response, ServiceException):
                return response.to_dict()

            self._update_job_status(job_id=job_id)
            if job.status in [JobStatus.running, JobStatus.queued]:
                LOGGER.debug(f"Stopping running job {job_id}...")
                self._stop_airflow_job(user["id"], job_id)
                LOGGER.info(f"Stopped running job {job_id}.")

                results_exists = self.files_service.delete_job_without_results(user["id"], job_id)
                if job.status == JobStatus.running and results_exists:
                    self._update_job_status(job_id, JobStatus.canceled)
                else:
                    self._update_job_status(job_id, JobStatus.created)
                self.db.commit()
                LOGGER.info(f"Job {job_id} has not the status {job.status}.")

            LOGGER.info(f"Job {job_id} canceled.")
            return {
                "status": "success",
                "code": 204
            }
        except Exception as exp:
            return ServiceException(500, user["id"], str(exp),
                                    links=["#tag/Job-Management/paths/~1jobs~1{job_id}~1results/delete"]).to_dict()

    @rpc
    def get_results(self, user: Dict[str, Any], job_id: str, api_spec: dict) -> dict:
        """Get the location (filepath) where the results of the given job can be retrieved.

        This only works if the job is in state 'finished'.

        Args:
            user: The user object.
            job_id: The id of the job.
            api_spec: OpenAPI Specification (needed for STAC Version).

        Returns:
            A dictionary containing the some metadata about the job, filepaths to result files and the status of the
            request. In case an error occurs a serialized service exception is returned.
        """
        try:
            job = self.db.query(Job).filter_by(id=job_id).first()
            response = self.authorize(user["id"], job_id, job)
            if isinstance(response, ServiceException):
                return response.to_dict()
            self._update_job_status(job_id=job_id)
            job = self.db.query(Job).filter_by(id=job_id).first()

            if job.status == JobStatus.error:
                return ServiceException(424, user["id"], job.error, internal=False).to_dict()  # TODO store error!

            if job.status == JobStatus.canceled:
                return ServiceException(400, user["id"], f"Job {job_id} was canceled.", internal=False).to_dict()

            if job.status in [JobStatus.created, JobStatus.queued, JobStatus.running]:
                return JobNotFinished(400, user["id"], job_id, internal=False).to_dict()

            # Job status is "finished"
            output = self.files_service.get_job_output(user_id=user["id"], job_id=job_id)
            if output["status"] == "error":
                return output
            file_list = output["data"]["file_list"]
            metadata_file = output["data"]["metadata_file"]

            # # Add additional metadata from json
            with open(metadata_file) as f:
                metadata = json.load(f)

            job.assets = [{
                "href": self._get_download_url(f),
                "name": os.path.basename(f)
            } for f in file_list]

            # TODO fix links
            job.links = [{"href": "https://openeo.eodc.eu/v1.0/collections", "rel": "self"}]
            job.stac_version = api_spec["info"]["stac_version"]

            # file list could be retrieved
            job_data = JobResultsBaseSchema().dump(job)
            job_data.update(metadata)
            # Fix 'type' field, must always be 'Feature'
            if job_data['type'] != "Feature":
                job_data['type'] = "Feature"

            return {
                "status": "success",
                "code": 200,
                "headers": {
                    "Expires": "not given",
                    "OpenEO-Costs": 0
                },
                "data": job_data,
            }
        except Exception as exp:
            return ServiceException(500, user["id"], str(exp), links=[]).to_dict()

    def _get_download_url(self, public_path: str) -> str:
        """Create the download url from the public filepath of a result file.

        Args:
            public_path: A public filepath (NOT the complete path on the file system!).

        Returns:
            Complete url.
        """

        if settings.ENV_FOR_DYNACONF.lower() == "development":
            download_url = os.path.join(settings.GATEWAY_URL, settings.OPENEO_VERSION, "downloads", public_path)
        else:
            download_url = os.path.join(settings.DNS_URL, "downloads", public_path)

        return download_url

    @staticmethod
    def authorize(user_id: str, job_id: str, job: Optional[Job]) -> Optional[ServiceException]:
        """Return Exception if given Job does not exist or User is not allowed to access this Job.

        Arguments:
            user_id: The identifier of the user.
            job_id: The id of the job.
            job: The Job object for the given job_id.
        """
        if job is None:
            return ServiceException(400, user_id, f"The job with id '{job_id}' does not exist.",
                                    internal=False, links=["#tag/Job-Management/paths/~1data/get"])

        # TODO: Permission (e.g admin)
        if job.user_id != user_id:
            return ServiceException(401, user_id, f"You are not allowed to access the job {job_id}.",
                                    internal=False, links=["#tag/Job-Management/paths/~1data/get"])

        LOGGER.info(f"User is authorized to access job {job_id}.")
        return None

    def _update_job_status(self, job_id: str, manual_status: JobStatus = None) -> None:
        """Updates the job status.

        Whenever the job status is updated this method should be used to ensure the status_updated_at column is properly
        set!
        Either a status can be set manually or it is retrieved from airflow.

        Args:
            job_id: The id of the job.
            manual_status: A new JobStatus to set for the job. Optional!
        """
        job = self.db.query(Job).filter_by(id=job_id).first()
        if manual_status:
            job.status = manual_status
        else:
            new_status, execution_time = self.airflow.check_dag_status(job_id)
            if new_status and (not job.status
                               or job.status in [JobStatus.created,
                                                 JobStatus.queued,
                                                 JobStatus.running,
                                                 JobStatus.error]
                               # Job status created or canceled, when job is canceled:
                               # > state in airflow set to failed though locally is stored as created or canceled
                               # > the state should only be updated if there was a new dag run since the canceled one
                               # - all times are stored in UTC
                               or (execution_time and job.status_updated_at.replace(tzinfo=None) < execution_time)):
                job.status = new_status

        job.status_updated_at = datetime.utcnow()
        self.db.commit()
        LOGGER.debug(f"Job Status of job {job_id} is {job.status}")

    def get_job_folder(self, user_id: str, job_id: str) -> str:
        """Get absolute path to specific job folder of a user.

        Args:
            user_id: The identifier of the user.
            job_id: The id of the job.

        Returns:
            The complete path to the specific job folder on the file system.
        """
        return os.path.join(settings.JOB_DATA, user_id, "jobs", job_id)

    def get_dag_path(self, dag_id: str) -> str:
        """Get the complete path on the file system of a dag file.

        Args:
            dag_id: The identifier / filename of the dag.

        Returns:
            Absolute location of the dag on the file system.
        """
        return os.path.join(settings.AIRFLOW_DAGS, dag_id)

    def _stop_airflow_job(self, user_id: str, job_id: str) -> None:
        """Trigger the airflow observer to set all running task to failed.

        This will stop any successor tasks to start but it will not stop the currently running task.

        Args:
            user_id: The identifier of the user.
            job_id: The id of the job.
        """
        self.files_service.upload_stop_job_file(user_id, job_id)

        # Wait till job is stopped
        job_stopped = False
        while not job_stopped:
            LOGGER.info("Waiting for airflow sensor to detect STOP file...")
            sleep(self.check_stop_interval)
            job_stopped = self.airflow.check_dag_status(job_id) != JobStatus.running

    @staticmethod
    def map_output_format(output_format: str) -> str:
        """Map synonyms to a defined output format."""
        out_map = [(['Gtiff', 'GTiff', 'tif', 'tiff'], 'Gtiff'),
                   (['jpg', 'jpeg'], 'jpeg'),
                   (['png'], 'png')
                   ]
        for synonyms, out_name in out_map:
            if output_format in synonyms:
                return out_name
        raise ValueError('{} is not a supported output format'.format(output_format))

    def _delayed_delete(self, folder_path: str) -> None:
<<<<<<< HEAD
        """Wait for some time and then delete a complete folder structure.
=======
        """Deletes a folder corresponding to a job, after having waiting for a sufficient amount of time.

        Arguments:
            folder_path {str} -- The full path to the folder to be deleted
        """
>>>>>>> 192de479

        This is used for the sync processing to ensure result data is downloaded before it is deleted.
        """
        # Wait n minutes (allow for enough time to stream file(s) to user)
        sleep(settings.SYNC_DEL_DELAY)
        # Remove tmp folder
        shutil.rmtree(folder_path)

    def generate_alphanumeric_id(self, k: int = 16) -> str:
        """Generates a random alpha numeric value."""
        return ''.join(random.choices(string.ascii_letters + string.digits, k=16))<|MERGE_RESOLUTION|>--- conflicted
+++ resolved
@@ -672,17 +672,12 @@
         raise ValueError('{} is not a supported output format'.format(output_format))
 
     def _delayed_delete(self, folder_path: str) -> None:
-<<<<<<< HEAD
-        """Wait for some time and then delete a complete folder structure.
-=======
-        """Deletes a folder corresponding to a job, after having waiting for a sufficient amount of time.
-
-        Arguments:
+        """Wait for some time and then delete a complete folder structure corresponding to a job.
+
+        This is used for the sync processing to ensure result data is downloaded before it is deleted.
+
+        Args:
             folder_path {str} -- The full path to the folder to be deleted
-        """
->>>>>>> 192de479
-
-        This is used for the sync processing to ensure result data is downloaded before it is deleted.
         """
         # Wait n minutes (allow for enough time to stream file(s) to user)
         sleep(settings.SYNC_DEL_DELAY)
