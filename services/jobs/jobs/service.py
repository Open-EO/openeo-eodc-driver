"""Provide the implementation of the main job management service and service exception."""
import json
import logging
import os
import random
import string
import threading
from collections import namedtuple
from datetime import datetime
from time import sleep
from typing import Any, Dict, List, Optional

from dynaconf import settings
from eodc_openeo_bindings.job_writer.dag_writer import AirflowDagWriter
from nameko.rpc import RpcProxy, rpc
from nameko_sqlalchemy import DatabaseSession

from .dependencies.airflow_conn import AirflowRestConnectionProvider
from .dependencies.dag_handler import DagHandlerProvider, DagIdExtensions
from .dependencies.settings import initialise_settings
from .exceptions import JobLocked, JobNotFinished, ServiceException
from .models import Base, Job, JobStatus
from .schema import JobCreateSchema, JobFullSchema, JobResultsBaseSchema, JobShortSchema

service_name = "jobs"
LOGGER = logging.getLogger('standardlog')
initialise_settings()


class JobService:
    """Management of batch processing tasks (jobs) and their results."""

    name = service_name
    db = DatabaseSession(Base)
    data_service = RpcProxy("data")
    """Database connection to jobs database."""
    processes_service = RpcProxy("processes")
    """Rpc connection to processes service."""
    files_service = RpcProxy("files")
    """Rpc connection to files service."""
    airflow = AirflowRestConnectionProvider()
    """Object to connection to Airflow REST endpoints."""
    dag_handler = DagHandlerProvider()
    dag_writer = AirflowDagWriter(DagIdExtensions().to_dict())
    """Object to write Airflow dags."""
    check_stop_interval = 5
    """Time interval in seconds to check whether a job was stopped.

    Should be similar or smaller than Airflow sensor's poke interval
    """

    @rpc
    def get(self, user: Dict[str, Any], job_id: str) -> dict:
        """Get all information about the job using the job_id.

        Args:
            user: The user object to determine whether the user has access to the given job.
            job_id: The id of the job to retrieve.

        Returns:
            A dictionary containing detailed information about the job and the request status or a serialized service
            exception.
        """
        try:
            job = self.db.query(Job).filter_by(id=job_id).first()
            response = self.authorize(user["id"], job_id, job)
            if isinstance(response, ServiceException):
                return response.to_dict()

            self._update_job_status(job_id=job_id)
            process_response = self.processes_service.get_user_defined(user, job.process_graph_id)
            if process_response["status"] == "error":
                return process_response
            job.process = process_response["data"]

            return {
                "status": "success",
                "code": 200,
                "data": JobFullSchema().dump(job)
            }
        except Exception as exp:
            return ServiceException(500, user["id"], str(exp), links=[]).to_dict()

    @rpc
    def modify(self, user: Dict[str, Any], job_id: str, **job_args: Any) -> dict:
        """Modify the job with the given job_id.

        Args:
            user: The user object to determine access rights.
            job_id: The id of the job to modify.
            job_args: A dictionary of new job arguments - where key: argument name / value: new value.

        Returns:
            A dictionary with the status of the request.
        """
        try:
            job = self.db.query(Job).filter_by(id=job_id).first()
            response = self.authorize(user["id"], job_id, job)
            if isinstance(response, ServiceException):
                return response.to_dict()

            self._update_job_status(job_id=job_id)
            if job.status in [JobStatus.queued, JobStatus.running]:
                return JobLocked(400, user["id"], f"Job {job_id} is currently {job.status} and cannot be modified",
                                 links=[]).to_dict()

            if job_args.get("process", None):

                # handle processes db
                process_graph_args = job_args.pop('process')
                process_graph_id = process_graph_args["id"] if "id" in process_graph_args \
                    else self.generate_alphanumeric_id()
                process_response = self.processes_service.put_user_defined(
                    user=user, process_graph_id=process_graph_id, **process_graph_args)
                if process_response["status"] == "error":
                    return process_response
                job.process_graph_id = process_graph_id

            # Maybe there is a better option to do this update? e.g. using marshmallow schemas?
            job.title = job_args.get("title", job.title)
            job.description = job_args.get("description", job.description)
            job.plan = job_args.get("plan", job.plan)
            if job_args.get("budget", None):
                job.budget = int(job_args["budget"] * 100)
            self.db.commit()

            return {
                "status": "success",
                "code": 204
            }

        except Exception as exp:
            return ServiceException(500, user["id"], str(exp),
                                    links=[]).to_dict()

    @rpc
    def delete(self, user: Dict[str, Any], job_id: str, delayed: bool = False) -> dict:
        """Completely delete the job with the given job_id.

        This will stop the job if it is currently queued or running, remove the job itself and all results.

        Args:
            user: The user object, to determine access rights.
            job_id: The id of the job.
            delayed: Whether this should happen directly or it should be delayed for some seconds. This can be used for
                synchronous where results need to be returned and then deleted.

        Returns:
            A dictionary with the status of the request.
        """
        # TODO handle costs (stop it)
        try:
            LOGGER.debug(f"Start deleting job {job_id}")
            job = self.db.query(Job).filter_by(id=job_id).first()
            response = self.authorize(user["id"], job_id, job)
            if isinstance(response, ServiceException):
                return response.to_dict()

            self._update_job_status(job_id=job_id)
            if job.status in [JobStatus.running, JobStatus.queued]:
                LOGGER.debug(f"Stopping running job {job_id}")
                self._stop_airflow_job(user["id"], job_id)
                LOGGER.info(f"Stopped running job {job_id}.")

            if delayed:
                # Schedule async deletion of tmp folder
                threading.Thread(target=self._delayed_delete, args=(user["id"], job_id)).start()
            else:
                self.files_service.delete_complete_job(user_id=user["id"], job_id=job_id)  # delete data on file system
            self.dag_handler.remove_all_dags(job_id)  # delete dag file
            for dag_id in self.dag_handler.get_all_dag_ids(job_id=job_id):
                self.airflow.delete_dag(dag_id=dag_id)  # delete from airflow database
            self.db.delete(job)  # delete from our job database
            self.db.commit()
            LOGGER.info(f"Job {job_id} completely deleted.")

            return {
                "status": "success",
                "code": 204
            }

        except Exception as exp:
            return ServiceException(500, user["id"], str(exp), links=[]).to_dict()

    @rpc
    def get_all(self, user: Dict[str, Any]) -> dict:
        """Get general information about all available jobs of a given user.

        Args:
            user: The user object.

        Returns:
            A dictionary including all available jobs and the status of the request or a serialized exception.
        """
        try:
            jobs = self.db.query(Job.id).filter_by(user_id=user["id"]).order_by(Job.created_at).all()
            for job in jobs:
                self._update_job_status(job.id)

            jobs = self.db.query(Job).filter_by(user_id=user["id"]).order_by(Job.created_at).all()
            return {
                "status": "success",
                "code": 200,
                "data": {
                    "jobs": JobShortSchema(many=True).dump(jobs),
                    "links": []
                }
            }
        except Exception as exp:
            return ServiceException(500, user["id"], str(exp),
                                    links=["#tag/Job-Management/paths/~1jobs/get"]).to_dict()

    @rpc
    def create(self, user: Dict[str, Any], **job_args: Any) -> dict:
        """Create a new job using the provided description (job_args).

        Args:
            user: The user who wants to add the new job.
            job_args: Details about the job as dictionary - e.g. the process graph.

        Returns:
            A dictionary with the id of the newly created job and the status of the request or a serialized service
            exception.
        """
        try:
            LOGGER.debug("Start creating job...")
            process = job_args.pop("process")
            process_graph_id = process["id"] if "id" in process else self.generate_alphanumeric_id()
            process_response = self.processes_service.put_user_defined(
                user=user, process_graph_id=process_graph_id, **process)
            if process_response["status"] == "error":
                return process_response
            LOGGER.info(f"ProcessGraph {process_graph_id} created")

            job_args["process_graph_id"] = process_graph_id
            job_args["user_id"] = user["id"]
            job = JobCreateSchema().load(job_args)
            self.db.add(job)
            self.db.commit()
            job_id = str(job.id)

<<<<<<< HEAD
=======
            _ = self.files_service.setup_jobs_result_folder(user_id=user["id"], job_id=job_id)

            # Get all processes
            process_response = self.processes_service.get_all_predefined()
            if process_response["status"] == "error":
                return process_response
            backend_processes = process_response["data"]["processes"]

            # Get input filepaths
            in_filepaths = self._get_in_filepaths(process['process_graph'])

            self.dag_writer.write_and_move_job(job_id=job_id,
                                               user_name=user["id"],
                                               dags_folder=settings.AIRFLOW_DAGS,
                                               wekeo_storage=settings.WEKEO_STORAGE,
                                               process_graph_json=process,
                                               job_data=self.get_job_folder(user["id"], job_id),
                                               vrt_only=vrt_flag,
                                               add_delete_sensor=True,
                                               add_parallel_sensor=add_parallel_sensor,
                                               process_defs=backend_processes,
                                               in_filepaths=in_filepaths)
>>>>>>> 7e2bfd22
            self.db.add(job)
            self.db.commit()
            LOGGER.info(f"Dag file created for job {job_id}")

            return {
                "status": "success",
                "code": 201,
                "headers": {
                    "Location": "jobs/" + job_id,
                    "OpenEO-Identifier": job_id
                }
            }

        except Exception as exp:
            return ServiceException(500, user["id"], str(exp),
                                    links=["#tag/Job-Management/paths/~1jobs/post"]).to_dict()

    @rpc
    def process(self, user: Dict[str, Any], job_id: str) -> dict:
        """Start the processing of the given job.

        The job needs to exist on the backend and must not already be queued or running.

        Args:
            user: The user who wants to start the job, also has to own the job.
            job_id: The id of the job which should be started.

        Returns:
            A dictionary with the status of the request.
        """
        try:
            job = self.db.query(Job).filter_by(id=job_id).first()
            response = self.authorize(user["id"], job_id, job)
            if isinstance(response, ServiceException):
                return response.to_dict()

            self._update_job_status(job_id=job_id)
            if job.status in [JobStatus.queued, JobStatus.running]:
                return ServiceException(400, user["id"],
                                        f"Job {job_id} is already {job.status}. Processing must be canceled before"
                                        f" restart.", links=[], internal=False).to_dict()

            self.files_service.setup_jobs_result_folder(user_id=user["id"], job_id=job_id)
            # Get all processes
            process_response = self.processes_service.get_all_predefined()
            if process_response["status"] == "error":
                return process_response
            backend_processes = process_response["data"]["processes"]
            # Get process graph
            process_graph_response = self.processes_service.get_user_defined(user, job.process_graph_id)
            if process_graph_response["status"] == "error":
                return process_graph_response
            process_graph = process_graph_response["data"]["process_graph"]
            self.dag_writer.write_and_move_job(
                job_id=job_id,
                user_name=user["id"],
                process_graph_json={"process_graph": process_graph},
                job_data=self.get_latest_job_folder(user['id'], job_id),
                vrt_only=job.vrt_flag,
                add_delete_sensor=True,
                add_parallel_sensor=job.add_parallel_sensor,
                process_defs=backend_processes,
            )

            trigger_worked = self.airflow.trigger_dag(dag_id=self.dag_handler.get_preparation_dag_id(job_id))
            if not trigger_worked:
                return ServiceException(500, user["id"], f"Job {job_id} could not be started.", links=[]).to_dict()

            self._update_job_status(job_id=job_id)
            LOGGER.info(f"Processing successfully started for job {job_id}")

            self.files_service.delete_old_job_runs(user["id"], job_id)

            return {
                "status": "success",
                "code": 202,
            }
        except Exception as exp:
            return ServiceException(500, user["id"], str(exp), links=[]).to_dict()

    @rpc
    def process_sync(self, user: Dict[str, Any], **job_args: Any) -> dict:
        """Execute a provided job synchronously.

        This method MUST ONLY be used for SMALL jobs!
        It creates a job from the provided job_args, starts it, waits until it is finished and returns the location of
        the resulting file.

        Currently the 'size' of the job is not check - needs to be improved in the future!

        Args:
            user: The user who processes the job.
            job_args: Details about the job including e.g. the process graph.

        Returns:
            A dictionary containing the status of the request and the filepath to the output of the job. If an error
            occurs a serialized service exception is returned.
        """
        TypeMap = namedtuple('TypeMap', 'file_extension content_type')
        type_map = {
            'Gtiff': TypeMap('tif', 'image/tiff'),
            'png': TypeMap('png', 'image/png'),
            'jpeg': TypeMap('jpeg', 'image/jpeg'),
        }

        try:
            # TODO: implement a check that the job qualifies for sync-processing
            # it has to be a "small" job, e.g. constriants for timespan and bboux, but also on spatial resolution

            # Create Job
            LOGGER.info("Creating job for sync processing.")
            job_args['vrt_flag'] = False
            job_args['add_parallel_sensor'] = False
            response_create = self.create(user=user, **job_args)
            if response_create['status'] == 'error':
                return response_create

            # Start processing
            job_id = response_create["headers"]["Location"].split('/')[-1]
            job = self.db.query(Job).filter_by(id=job_id).first()
            response_process = self.process(user=user, job_id=job_id)
            if response_process['status'] == 'error':
                return response_process

            LOGGER.info(f"Job {job_id} is running.")
            self._update_job_status(job_id=job_id)
            while job.status in [JobStatus.queued, JobStatus.running]:
                sleep(10)
                self._update_job_status(job_id=job_id)
            if job.status in [JobStatus.error, JobStatus.canceled]:
                msg = f"Job {job_id} has status: {job.status}."
                return ServiceException(400, user["id"], msg, links=[]).to_dict()

            LOGGER.info(f"Job {job_id} has been processed.")
            # just to hide from view on default Airflow web view
            self.airflow.unpause_dag(dag_id=self.dag_handler.get_non_parallel_dag_id(job_id), unpause=False)
            response_files = self.files_service.get_job_output(user_id=user["id"], job_id=job_id, internal=True)
            if response_files["status"] == "error":
                LOGGER.info(f"Could not retrieve output of Job {job_id}.")
                return response_files

            filepath = response_files['data']['file_list'][0]
            fmt = self.map_output_format(filepath.split('.')[-1])

            # Remove job data (sync jobs must not be stored)
            self.delete(user, job_id, delayed=True)

            return {
                "status": "success",
                "code": 200,
                "headers": {
                    "Content-Type": type_map[fmt].content_type,
                    "OpenEO-Costs": 0,
                },
                "file": filepath
            }

        except Exception as exp:
            return ServiceException(500, user["id"], str(exp), links=[]).to_dict()

    @rpc
    def estimate(self, user: Dict[str, Any], job_id: str) -> dict:
        """Return a cost estimation for a given job - currently a default value of 0 is returned.

        Args:
            user: The user object, to determine access rights.
            job_id: The id of the job to check.

        Returns:
            A dictionary including the status of the request and estimated costs or a serialized service exception.
        """
        default_out = {
            "costs": 0,
        }

        LOGGER.info("Costs estimated.")
        return {
            "status": "success",
            "code": 200,
            "data": default_out
        }

    @rpc
    def cancel_processing(self, user: Dict[str, Any], job_id: str) -> dict:
        """Cancel the processing of the given job.

        This will stop the processing if the job is currently queued or running and remove all not persistent result.
        The job definition and already processed results are kept.

        Args:
            user: The user object to determine access rights.
            job_id: The id of the job which should be canceled.

        Returns:
            The status of the request.
        """
        try:
            # TODO handle costs (stop it)
            LOGGER.debug(f"Start canceling job {job_id}")
            job = self.db.query(Job).filter_by(id=job_id).first()
            response = self.authorize(user["id"], job_id, job)
            if isinstance(response, ServiceException):
                return response.to_dict()

            self._update_job_status(job_id=job_id)
            if job.status in [JobStatus.running, JobStatus.queued]:
                LOGGER.debug(f"Stopping running job {job_id}...")
                self._stop_airflow_job(user["id"], job_id)
                LOGGER.info(f"Stopped running job {job_id}.")

                results_exists = self.files_service.delete_job_without_results(user["id"], job_id)
                if job.status == JobStatus.running and results_exists:
                    self._set_job_status(job_id, JobStatus.canceled)
                else:
                    self._set_job_status(job_id, JobStatus.created)
                self.db.commit()
                LOGGER.info(f"Job {job_id} has not the status {job.status}.")

            LOGGER.info(f"Job {job_id} canceled.")
            return {
                "status": "success",
                "code": 204
            }
        except Exception as exp:
            return ServiceException(500, user["id"], str(exp),
                                    links=["#tag/Job-Management/paths/~1jobs~1{job_id}~1results/delete"]).to_dict()

    @rpc
    def get_results(self, user: Dict[str, Any], job_id: str, api_spec: dict) -> dict:
        """Get the location (filepath) where the results of the given job can be retrieved.

        This only works if the job is in state 'finished'.

        Args:
            user: The user object.
            job_id: The id of the job.
            api_spec: OpenAPI Specification (needed for STAC Version).

        Returns:
            A dictionary containing the some metadata about the job, filepaths to result files and the status of the
            request. In case an error occurs a serialized service exception is returned.
        """
        try:
            job = self.db.query(Job).filter_by(id=job_id).first()
            response = self.authorize(user["id"], job_id, job)
            if isinstance(response, ServiceException):
                return response.to_dict()
            self._update_job_status(job_id=job_id)
            job = self.db.query(Job).filter_by(id=job_id).first()

            if job.status == JobStatus.error:
                return ServiceException(424, user["id"], job.error, internal=False).to_dict()  # TODO store error!

            if job.status == JobStatus.canceled:
                return ServiceException(400, user["id"], f"Job {job_id} was canceled.", internal=False).to_dict()

            if job.status in [JobStatus.created, JobStatus.queued, JobStatus.running]:
                return JobNotFinished(400, user["id"], job_id, internal=False).to_dict()

            # Job status is "finished"
            output = self.files_service.get_job_output(user_id=user["id"], job_id=job_id)
            if output["status"] == "error":
                return output
            file_list = output["data"]["file_list"]
            metadata_file = output["data"]["metadata_file"]

            # # Add additional metadata from json
            with open(metadata_file) as f:
                metadata = json.load(f)

            job.assets = [{
                "href": self._get_download_url(api_spec["servers"][0]["url"], f),
                "name": os.path.basename(f)
            } for f in file_list]

            # TODO fix links
            job.links = [{"href": "https://openeo.eodc.eu/v1.0/collections", "rel": "self"}]
            job.stac_version = api_spec["info"]["stac_version"]

            # file list could be retrieved
            job_data = JobResultsBaseSchema().dump(job)
            job_data.update(metadata)
            # Fix 'type' field, must always be 'Feature'
            if job_data['type'] != "Feature":
                job_data['type'] = "Feature"

            return {
                "status": "success",
                "code": 200,
                "headers": {
                    "Expires": "not given",
                    "OpenEO-Costs": 0
                },
                "data": job_data,
            }
        except Exception as exp:
            return ServiceException(500, user["id"], str(exp), links=[]).to_dict()

    def _get_download_url(self, base_url: str, public_path: str) -> str:
        """Create the download url from the public filepath of a result file.

        Args:
            base_url: The base URI visible from the outside e.g. https://openeo.eodc.eu or http://localhost:3000.
            public_path: A public filepath (NOT the complete path on the file system!).

        Returns:
            Complete url from where the file can be downloaded.
        """
        return os.path.join(base_url, settings.OPENEO_VERSION, "downloads", public_path)

    @staticmethod
    def authorize(user_id: str, job_id: str, job: Optional[Job]) -> Optional[ServiceException]:
        """Return Exception if given Job does not exist or User is not allowed to access this Job.

        Arguments:
            user_id: The identifier of the user.
            job_id: The id of the job.
            job: The Job object for the given job_id.
        """
        if job is None:
            return ServiceException(400, user_id, f"The job with id '{job_id}' does not exist.",
                                    internal=False, links=["#tag/Job-Management/paths/~1data/get"])

        # TODO: Permission (e.g admin)
        if job.user_id != user_id:
            return ServiceException(401, user_id, f"You are not allowed to access the job {job_id}.",
                                    internal=False, links=["#tag/Job-Management/paths/~1data/get"])

        LOGGER.info(f"User is authorized to access job {job_id}.")
        return None

    def _set_job_status(self, job_id: str, new_status: JobStatus) -> None:
        job = self.db.query(Job).filter_by(id=job_id).first()
        job.status = new_status
        job.status_updated_at = datetime.utcnow()
        self.db.commit()
        LOGGER.debug(f"Job Status of job {job_id} is {job.status}")

    def _update_job_status(self, job_id: str) -> None:
        """Update the job status.

        Whenever the job status is updated this method should be used to ensure the status_updated_at column is properly
        set! The new status is retrieved from airflow.

        One job creates two dags, one to create the processing instructions as vrt files and one which executes the
        commands in parallel. Therefore always the status of the "newer" dag is used.

        Args:
            job_id: The id of the job.
        """
        job = self.db.query(Job).filter_by(id=job_id).first()
        dag_ids = self.dag_handler.get_all_dag_ids(job_id)
        all_status = []
        all_execution_time = []
        for dag_id in dag_ids:
            new_status, execution_time = self.airflow.check_dag_status(dag_id=dag_id)
            if new_status and (not job.status
                               or job.status in [JobStatus.created,
                                                 JobStatus.queued,
                                                 JobStatus.running,
                                                 JobStatus.error]
                               # Job status created or canceled, when job is canceled:
                               # > state in airflow set to failed though locally is stored as created or canceled
                               # > the state should only be updated if there was a new dag run since the canceled one
                               # - all times are stored in UTC
                               or (execution_time and job.status_updated_at.replace(tzinfo=None) < execution_time)):
                all_status.append(new_status)
                all_execution_time.append(execution_time)

        if all_status:
            # both equal or one was not rerun after cancel > only one value in list
            if all(status == all_status[0] for status in all_status):
                job.status = all_status[0]
            else:
                # execution time should always be set except when created is returned > both created > above case
                idx = all_execution_time.index(max(all_execution_time))
                job.status = all_status[idx]

            job.status_updated_at = datetime.utcnow()
            self.db.commit()
        LOGGER.debug(f"Job Status of job {job_id} is {job.status}")

    def get_latest_job_folder(self, user_id: str, job_id: str) -> str:
        """Get absolute path to latest job_run folder of a user.

        Args:
            user_id: The identifier of the user.
            job_id: The id of the job.

        Returns:
            The complete path to the specific job folder on the file system.
        """
        latest_job_run = self.files_service.get_latest_job_run_folder_name(user_id, job_id)
        return os.path.join(settings.AIRFLOW_OUTPUT, user_id, "jobs", job_id, latest_job_run)

    def _get_old_job_folders(self, user_id: str, job_id: str) -> List[str]:
        """Get absolute path to all job_runs but the latest one."""
        old_job_runs = self.files_service.get_old_job_run_folder_names()
        return [os.path.join(settings.AIRFLOW_OUTPUT, user_id, "jobs", job_id, job_run) for job_run in old_job_runs]

    def _stop_airflow_job(self, user_id: str, job_id: str) -> None:
        """Trigger the airflow observer to set all running task to failed.

        This will stop any successor tasks to start but it will not stop the currently running task.

        Args:
            user_id: The identifier of the user.
            job_id: The id of the job.
        """
        self.files_service.upload_stop_job_file(user_id, job_id)

        # Wait till job is stopped
        job_stopped = False
        while not job_stopped:
            LOGGER.info("Waiting for airflow sensor to detect STOP file...")
            sleep(self.check_stop_interval)
            job_stopped = self.airflow.check_dag_status(job_id) != JobStatus.running

    @staticmethod
    def map_output_format(output_format: str) -> str:
        """Map synonyms to a defined output format."""
        out_map = [(['Gtiff', 'GTiff', 'tif', 'tiff'], 'Gtiff'),
                   (['jpg', 'jpeg'], 'jpeg'),
                   (['png'], 'png')
                   ]
        for synonyms, out_name in out_map:
            if output_format in synonyms:
                return out_name
        raise ValueError('{} is not a supported output format'.format(output_format))

    def _delayed_delete(self, user: Dict[str, Any], job_id: str) -> None:
        """Wait for some time and then delete a complete folder structure corresponding to a job.

        This is used for the sync processing to ensure result data is downloaded before it is deleted.

        Args:
            folder_path {str} -- The full path to the folder to be deleted
        """
        # Wait n minutes (allow for enough time to stream file(s) to user)
        sleep(settings.SYNC_DEL_DELAY)
        # Delete data on file system
        self.files_service.delete_complete_job(user_id=user["id"], job_id=job_id)
        LOGGER.info(f"Deleted data on filesystem for job_id:{job_id}.")

    def generate_alphanumeric_id(self, k: int = 16) -> str:
        """Generate a random alpha numeric value."""
        return ''.join(random.choices(string.ascii_letters + string.digits, k=k))

    def _get_in_filepaths(self, process_graph: dict) -> dict:
        """Return filepaths for current process_graph.

        Generate a dictionary storing in_filepaths, one for any load_collection
        call in the current process graph.

        Arguments:
            process_graph {dict} -- an openEO process graph

        Returns:
            in_filepaths -- dict storing lists of in_filepaths, one for each load_collection node
        """
        in_filepaths: dict = {}
        for node in process_graph:
            if process_graph[node]['process_id'] == 'load_collection':
                in_filepaths[node] = {}
                collection_id = process_graph[node]['arguments']['id']

                spatial_extent = [
                    process_graph[node]['arguments']['spatial_extent']['west'],
                    process_graph[node]['arguments']['spatial_extent']['south'],
                    process_graph[node]['arguments']['spatial_extent']['east'],
                    process_graph[node]['arguments']['spatial_extent']['north']
                ]

                temporal_extent = process_graph[node]['arguments']['temporal_extent']

                data_response = self.data_service.get_filepaths(collection_id, spatial_extent, temporal_extent)
                if data_response["status"] == "error":
                    return data_response
                in_filepaths[node] = data_response["data"]

        return in_filepaths<|MERGE_RESOLUTION|>--- conflicted
+++ resolved
@@ -239,9 +239,49 @@
             self.db.commit()
             job_id = str(job.id)
 
-<<<<<<< HEAD
-=======
-            _ = self.files_service.setup_jobs_result_folder(user_id=user["id"], job_id=job_id)
+            self.db.add(job)
+            self.db.commit()
+            LOGGER.info(f"Dag file created for job {job_id}")
+
+            return {
+                "status": "success",
+                "code": 201,
+                "headers": {
+                    "Location": "jobs/" + job_id,
+                    "OpenEO-Identifier": job_id
+                }
+            }
+
+        except Exception as exp:
+            return ServiceException(500, user["id"], str(exp),
+                                    links=["#tag/Job-Management/paths/~1jobs/post"]).to_dict()
+
+    @rpc
+    def process(self, user: Dict[str, Any], job_id: str) -> dict:
+        """Start the processing of the given job.
+
+        The job needs to exist on the backend and must not already be queued or running.
+
+        Args:
+            user: The user who wants to start the job, also has to own the job.
+            job_id: The id of the job which should be started.
+
+        Returns:
+            A dictionary with the status of the request.
+        """
+        try:
+            job = self.db.query(Job).filter_by(id=job_id).first()
+            response = self.authorize(user["id"], job_id, job)
+            if isinstance(response, ServiceException):
+                return response.to_dict()
+
+            self._update_job_status(job_id=job_id)
+            if job.status in [JobStatus.queued, JobStatus.running]:
+                return ServiceException(400, user["id"],
+                                        f"Job {job_id} is already {job.status}. Processing must be canceled before"
+                                        f" restart.", links=[], internal=False).to_dict()
+
+            self.files_service.setup_jobs_result_folder(user_id=user["id"], job_id=job_id)
 
             # Get all processes
             process_response = self.processes_service.get_all_predefined()
@@ -249,83 +289,28 @@
                 return process_response
             backend_processes = process_response["data"]["processes"]
 
-            # Get input filepaths
-            in_filepaths = self._get_in_filepaths(process['process_graph'])
-
-            self.dag_writer.write_and_move_job(job_id=job_id,
-                                               user_name=user["id"],
-                                               dags_folder=settings.AIRFLOW_DAGS,
-                                               wekeo_storage=settings.WEKEO_STORAGE,
-                                               process_graph_json=process,
-                                               job_data=self.get_job_folder(user["id"], job_id),
-                                               vrt_only=vrt_flag,
-                                               add_delete_sensor=True,
-                                               add_parallel_sensor=add_parallel_sensor,
-                                               process_defs=backend_processes,
-                                               in_filepaths=in_filepaths)
->>>>>>> 7e2bfd22
-            self.db.add(job)
-            self.db.commit()
-            LOGGER.info(f"Dag file created for job {job_id}")
-
-            return {
-                "status": "success",
-                "code": 201,
-                "headers": {
-                    "Location": "jobs/" + job_id,
-                    "OpenEO-Identifier": job_id
-                }
-            }
-
-        except Exception as exp:
-            return ServiceException(500, user["id"], str(exp),
-                                    links=["#tag/Job-Management/paths/~1jobs/post"]).to_dict()
-
-    @rpc
-    def process(self, user: Dict[str, Any], job_id: str) -> dict:
-        """Start the processing of the given job.
-
-        The job needs to exist on the backend and must not already be queued or running.
-
-        Args:
-            user: The user who wants to start the job, also has to own the job.
-            job_id: The id of the job which should be started.
-
-        Returns:
-            A dictionary with the status of the request.
-        """
-        try:
-            job = self.db.query(Job).filter_by(id=job_id).first()
-            response = self.authorize(user["id"], job_id, job)
-            if isinstance(response, ServiceException):
-                return response.to_dict()
-
-            self._update_job_status(job_id=job_id)
-            if job.status in [JobStatus.queued, JobStatus.running]:
-                return ServiceException(400, user["id"],
-                                        f"Job {job_id} is already {job.status}. Processing must be canceled before"
-                                        f" restart.", links=[], internal=False).to_dict()
-
-            self.files_service.setup_jobs_result_folder(user_id=user["id"], job_id=job_id)
-            # Get all processes
-            process_response = self.processes_service.get_all_predefined()
-            if process_response["status"] == "error":
-                return process_response
-            backend_processes = process_response["data"]["processes"]
+
             # Get process graph
             process_graph_response = self.processes_service.get_user_defined(user, job.process_graph_id)
             if process_graph_response["status"] == "error":
                 return process_graph_response
             process_graph = process_graph_response["data"]["process_graph"]
+
+            # Get input filepaths
+            in_filepaths = self._get_in_filepaths(process_graph)
+
             self.dag_writer.write_and_move_job(
                 job_id=job_id,
                 user_name=user["id"],
+                dags_folder=settings.AIRFLOW_DAGS,
+                wekeo_storage=settings.WEKEO_STORAGE,
                 process_graph_json={"process_graph": process_graph},
                 job_data=self.get_latest_job_folder(user['id'], job_id),
                 vrt_only=job.vrt_flag,
                 add_delete_sensor=True,
                 add_parallel_sensor=job.add_parallel_sensor,
                 process_defs=backend_processes,
+                in_filepaths=in_filepaths,
             )
 
             trigger_worked = self.airflow.trigger_dag(dag_id=self.dag_handler.get_preparation_dag_id(job_id))
