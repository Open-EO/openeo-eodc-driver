--- conflicted
+++ resolved
@@ -230,11 +230,7 @@
             # Create Apache Airflow DAG file
             job_folder = os.environ["JOB_DATA"] + os.path.sep + user_id + os.path.sep + "jobs" + os.path.sep + job_id
             WriteAirflowDag(job_id, user_id, process_graph, job_folder, user_email=None, job_description=description)
-<<<<<<< HEAD
-=======
-            
->>>>>>> 7c856488
-
+            
             return {
                 "status": "success",
                 "code": 201,
@@ -271,30 +267,6 @@
             job.status = job.status + " error: " + exp.__str__() #+ ' ' + filter_args
             self.db.commit()
             return exp
-<<<<<<< HEAD
-=======
-
-    @rpc
-    def process_sync(self, user_id: str, process_graph: dict, output: dict=None,
-                     plan: str=None, budget: int=None):
-        """
-        Creates a processes a job directly using two other functions of this class.
-        """
-        # TODO remove or update this functionality
-        # it works differently than process. It must exec the job immediately and return the processed data.
-
-        response = self.create(user_id=user_id, process_graph=process_graph, output=output, plan=plan, budget=budget)
-        job_id = response['headers']['Location'].split('jobs/')[-1]
-
-        _ = self.process(user_id=user_id, job_id=job_id)
-
-        return {
-            "status": "success",
-            "code": 200,
-            # "headers": {"Location": "jobs/" + job_id }
-        }
-
->>>>>>> 7c856488
 
     @rpc
     def estimate(self, user_id: str, job_id: str):
@@ -329,11 +301,7 @@
             self.update_job_status(job_id=job_id)
             job = self.db.query(Job).filter_by(id=job_id).first()
             if job.status != JobStatus.finished:
-<<<<<<< HEAD
                 raise Exception(response)  # NB code proper response "JobNotFinished"
-=======
-                raise Exception(response) # NB code proper response "JobNotFinished"
->>>>>>> 7c856488
 
             valid, response = self.authorize(user_id, job_id, job)
             if not valid:
@@ -385,12 +353,6 @@
                                            internal=False, links=["#tag/Job-Management/paths/~1data/get"]).to_dict()
 
         return True, None
-<<<<<<< HEAD
-
-=======
-        
-    
->>>>>>> 7c856488
     def update_job_status(self, job_id: str):
         """
         Get job status from airflow db and updates jobs db.
@@ -400,9 +362,4 @@
         job = self.db.query(Job).filter_by(id=job_id).first()
         job.status = self.airflow.check_dag_status(job_id)
         self.db.merge(job)
-<<<<<<< HEAD
-        self.db.commit()
-=======
-        self.db.commit()
-        
->>>>>>> 7c856488
+        self.db.commit()