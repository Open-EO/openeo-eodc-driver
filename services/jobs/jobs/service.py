"""Provide the implementation of the main job management service and service exception."""
import json
import logging
import os
import random
import string
import threading
from collections import namedtuple
from datetime import datetime
from time import sleep
from typing import Any, Dict, Optional

from dynaconf import settings
from eodc_openeo_bindings.job_writer.dag_writer import AirflowDagWriter
from nameko.rpc import RpcProxy, rpc
from nameko_sqlalchemy import DatabaseSession

from .dependencies.airflow_conn import AirflowRestConnectionProvider
from .dependencies.dag_handler import DagHandlerProvider, DagIdExtensions
from .dependencies.settings import initialise_settings
from .exceptions import JobLocked, JobNotFinished, ServiceException
from .models import Base, Job, JobStatus
from .schema import JobCreateSchema, JobFullSchema, JobResultsBaseSchema, JobShortSchema

service_name = "jobs"
LOGGER = logging.getLogger('standardlog')
initialise_settings()


class JobService:
    """Management of batch processing tasks (jobs) and their results."""

    name = service_name
    db = DatabaseSession(Base)
<<<<<<< HEAD
    data_service = RpcProxy("data")
=======
    """Database connection to jobs database."""
>>>>>>> d8f29c6b
    processes_service = RpcProxy("processes")
    """Rpc connection to processes service."""
    files_service = RpcProxy("files")
    """Rpc connection to files service."""
    airflow = AirflowRestConnectionProvider()
    """Object to connection to Airflow REST endpoints."""
    dag_handler = DagHandlerProvider()
    dag_writer = AirflowDagWriter(DagIdExtensions().to_dict())
    """Object to write Airflow dags."""
    check_stop_interval = 5
    """Time interval in seconds to check whether a job was stopped.

    Should be similar or smaller than Airflow sensor's poke interval
    """

    @rpc
    def get(self, user: Dict[str, Any], job_id: str) -> dict:
        """Get all information about the job using the job_id.

        Args:
            user: The user object to determine whether the user has access to the given job.
            job_id: The id of the job to retrieve.

        Returns:
            A dictionary containing detailed information about the job and the request status or a serialized service
            exception.
        """
        try:
            job = self.db.query(Job).filter_by(id=job_id).first()
            response = self.authorize(user["id"], job_id, job)
            if isinstance(response, ServiceException):
                return response.to_dict()

            self._update_job_status(job_id=job_id)
            process_response = self.processes_service.get_user_defined(user, job.process_graph_id)
            if process_response["status"] == "error":
                return process_response
            job.process = process_response["data"]

            return {
                "status": "success",
                "code": 200,
                "data": JobFullSchema().dump(job)
            }
        except Exception as exp:
            return ServiceException(500, user["id"], str(exp), links=[]).to_dict()

    @rpc
    def modify(self, user: Dict[str, Any], job_id: str, **job_args: Any) -> dict:
        """Modify the job with the given job_id.

        Args:
            user: The user object to determine access rights.
            job_id: The id of the job to modify.
            job_args: A dictionary of new job arguments - where key: argument name / value: new value.

        Returns:
            A dictionary with the status of the request.
        """
        try:
            job = self.db.query(Job).filter_by(id=job_id).first()
            response = self.authorize(user["id"], job_id, job)
            if isinstance(response, ServiceException):
                return response.to_dict()

            self._update_job_status(job_id=job_id)
            if job.status in [JobStatus.queued, JobStatus.running]:
                return JobLocked(400, user["id"], f"Job {job_id} is currently {job.status} and cannot be modified",
                                 links=[]).to_dict()

            if job_args.get("process", None):

                # handle processes db
                process_graph_args = job_args.pop('process')
                process_graph_id = process_graph_args["id"] if "id" in process_graph_args \
                    else self.generate_alphanumeric_id()
                process_response = self.processes_service.put_user_defined(
                    user=user, process_graph_id=process_graph_id, **process_graph_args)
                if process_response["status"] == "error":
                    return process_response
                job.process_graph_id = process_graph_id

                # Get all processes
                process_response = self.processes_service.get_all_predefined()
                if process_response["status"] == "error":
                    return process_response
                backend_processes = process_response["data"]["processes"]

                # handle dag file (remove and recreate it) - only needs to be updated if process graph changes
                self.dag_handler.remove_all_dags(job_id)
                self.dag_writer.write_and_move_job(job_id=job_id, user_name=user["id"],
                                                   process_graph_json=process_graph_args,
                                                   job_data=self.get_job_folder(user["id"], job_id),
                                                   vrt_only=True, add_delete_sensor=True,
                                                   process_defs=backend_processes)

            # Maybe there is a better option to do this update? e.g. using marshmallow schemas?
            job.title = job_args.get("title", job.title)
            job.description = job_args.get("description", job.description)
            job.plan = job_args.get("plan", job.plan)
            if job_args.get("budget", None):
                job.budget = int(job_args["budget"] * 100)
            self.db.commit()

            return {
                "status": "success",
                "code": 204
            }

        except Exception as exp:
            return ServiceException(500, user["id"], str(exp),
                                    links=[]).to_dict()

    @rpc
    def delete(self, user: Dict[str, Any], job_id: str, delayed: bool = False) -> dict:
        """Completely delete the job with the given job_id.

        This will stop the job if it is currently queued or running, remove the job itself and all results.

        Args:
            user: The user object, to determine access rights.
            job_id: The id of the job.
            delayed: Whether this should happen directly or it should be delayed for some seconds. This can be used for
                synchronous where results need to be returned and then deleted.

        Returns:
            A dictionary with the status of the request.
        """
        # TODO handle costs (stop it)
        try:
            LOGGER.debug(f"Start deleting job {job_id}")
            job = self.db.query(Job).filter_by(id=job_id).first()
            response = self.authorize(user["id"], job_id, job)
            if isinstance(response, ServiceException):
                return response.to_dict()

            self._update_job_status(job_id=job_id)
            if job.status in [JobStatus.running, JobStatus.queued]:
                LOGGER.debug(f"Stopping running job {job_id}")
                self._stop_airflow_job(user["id"], job_id)
                LOGGER.info(f"Stopped running job {job_id}.")

            if delayed:
                # Schedule async deletion of tmp folder
                threading.Thread(target=self._delayed_delete, args=(user["id"], job_id)).start()
            else:
                self.files_service.delete_complete_job(user_id=user["id"], job_id=job_id)  # delete data on file system
            self.dag_handler.remove_all_dags(job_id)  # delete dag file
            for dag_id in self.dag_handler.get_all_dag_ids(job_id=job_id):
                self.airflow.delete_dag(dag_id=dag_id)  # delete from airflow database
            self.db.delete(job)  # delete from our job database
            self.db.commit()
            LOGGER.info(f"Job {job_id} completely deleted.")

            return {
                "status": "success",
                "code": 204
            }

        except Exception as exp:
            return ServiceException(500, user["id"], str(exp), links=[]).to_dict()

    @rpc
    def get_all(self, user: Dict[str, Any]) -> dict:
        """Get general information about all available jobs of a given user.

        Args:
            user: The user object.

        Returns:
            A dictionary including all available jobs and the status of the request or a serialized exception.
        """
        try:
            jobs = self.db.query(Job.id).filter_by(user_id=user["id"]).order_by(Job.created_at).all()
            for job in jobs:
                self._update_job_status(job.id)

            jobs = self.db.query(Job).filter_by(user_id=user["id"]).order_by(Job.created_at).all()
            return {
                "status": "success",
                "code": 200,
                "data": {
                    "jobs": JobShortSchema(many=True).dump(jobs),
                    "links": []
                }
            }
        except Exception as exp:
            return ServiceException(500, user["id"], str(exp),
                                    links=["#tag/Job-Management/paths/~1jobs/get"]).to_dict()

    @rpc
    def create(self, user: Dict[str, Any], **job_args: Any) -> dict:
        """Create a new job using the provided description (job_args).

        Args:
            user: The user who wants to add the new job.
            job_args: Details about the job as dictionary - e.g. the process graph.

        Returns:
            A dictionary with the id of the newly created job and the status of the request or a serialized service
            exception.
        """
        try:
            LOGGER.debug("Start creating job...")
            vrt_flag = True
            add_parallel_sensor = True
            if 'vrt_flag' in job_args.keys():
                vrt_flag = job_args.pop("vrt_flag")
            if 'add_parallel_sensor' in job_args.keys():
                add_parallel_sensor = job_args.pop("add_parallel_sensor")
            process = job_args.pop("process")
            process_graph_id = process["id"] if "id" in process else self.generate_alphanumeric_id()
            process_response = self.processes_service.put_user_defined(
                user=user, process_graph_id=process_graph_id, **process)
            if process_response["status"] == "error":
                return process_response
            LOGGER.info(f"ProcessGraph {process_graph_id} created")

            job_args["process_graph_id"] = process_graph_id
            job_args["user_id"] = user["id"]
            job = JobCreateSchema().load(job_args)
            self.db.add(job)
            self.db.commit()
            job_id = str(job.id)

            _ = self.files_service.setup_jobs_result_folder(user_id=user["id"], job_id=job_id)

            # Get all processes
            process_response = self.processes_service.get_all_predefined()
            if process_response["status"] == "error":
                return process_response
            backend_processes = process_response["data"]["processes"]

            # Get input filepaths
            in_filepaths = self._get_in_filepaths(process['process_graph'])

            self.dag_writer.write_and_move_job(job_id=job_id,
                                               user_name=user["id"],
                                               dags_folder=settings.AIRFLOW_DAGS,
                                               wekeo_storage=settings.WEKEO_STORAGE,
                                               process_graph_json=process,
                                               job_data=self.get_job_folder(user["id"], job_id),
                                               vrt_only=vrt_flag,
                                               add_delete_sensor=True,
                                               add_parallel_sensor=add_parallel_sensor,
                                               process_defs=backend_processes,
                                               in_filepaths=in_filepaths)
            self.db.add(job)
            self.db.commit()
            LOGGER.info(f"Dag file created for job {job_id}")

            return {
                "status": "success",
                "code": 201,
                "headers": {
                    "Location": "jobs/" + job_id,
                    "OpenEO-Identifier": job_id
                }
            }

        except Exception as exp:
            return ServiceException(500, user["id"], str(exp),
                                    links=["#tag/Job-Management/paths/~1jobs/post"]).to_dict()

    @rpc
    def process(self, user: Dict[str, Any], job_id: str) -> dict:
        """Start the processing of the given job.

        The job needs to exist on the backend and must not already be queued or running.

        Args:
            user: The user who wants to start the job, also has to own the job.
            job_id: The id of the job which should be started.

        Returns:
            A dictionary with the status of the request.
        """
        try:
            job = self.db.query(Job).filter_by(id=job_id).first()
            response = self.authorize(user["id"], job_id, job)
            if isinstance(response, ServiceException):
                return response.to_dict()

            self._update_job_status(job_id=job_id)
            if job.status in [JobStatus.queued, JobStatus.running]:
                return ServiceException(400, user["id"], f"Job {job_id} is already {job.status}. Processing must be "
                                                         f"canceled before restart.", links=[]).to_dict()

            trigger_worked = self.airflow.trigger_dag(dag_id=self.dag_handler.get_preparation_dag_id(job_id))
            if not trigger_worked:
                return ServiceException(500, user["id"], f"Job {job_id} could not be started.", links=[]).to_dict()

            self._update_job_status(job_id=job_id)
            LOGGER.info(f"Processing successfully started for job {job_id}")
            return {
                "status": "success",
                "code": 202,
            }
        except Exception as exp:
            return ServiceException(500, user["id"], str(exp), links=[]).to_dict()

    @rpc
    def process_sync(self, user: Dict[str, Any], **job_args: Any) -> dict:
        """Execute a provided job synchronously.

        This method MUST ONLY be used for SMALL jobs!
        It creates a job from the provided job_args, starts it, waits until it is finished and returns the location of
        the resulting file.

        Currently the 'size' of the job is not check - needs to be improved in the future!

        Args:
            user: The user who processes the job.
            job_args: Details about the job including e.g. the process graph.

        Returns:
            A dictionary containing the status of the request and the filepath to the output of the job. If an error
            occurs a serialized service exception is returned.
        """
        TypeMap = namedtuple('TypeMap', 'file_extension content_type')
        type_map = {
            'Gtiff': TypeMap('tif', 'image/tiff'),
            'png': TypeMap('png', 'image/png'),
            'jpeg': TypeMap('jpeg', 'image/jpeg'),
        }

        try:
            # TODO: implement a check that the job qualifies for sync-processing
            # it has to be a "small" job, e.g. constriants for timespan and bboux, but also on spatial resolution

            # Create Job
            LOGGER.info("Creating job for sync processing.")
            job_args['vrt_flag'] = False
            job_args['add_parallel_sensor'] = False
            response_create = self.create(user=user, **job_args)
            if response_create['status'] == 'error':
                return response_create

            # Start processing
            job_id = response_create["headers"]["Location"].split('/')[-1]
            job = self.db.query(Job).filter_by(id=job_id).first()
            response_process = self.process(user=user, job_id=job_id)
            if response_process['status'] == 'error':
                return response_process

            LOGGER.info(f"Job {job_id} is running.")
            self._update_job_status(job_id=job_id)
            while job.status in [JobStatus.queued, JobStatus.running]:
                sleep(10)
                self._update_job_status(job_id=job_id)
            if job.status in [JobStatus.error, JobStatus.canceled]:
                msg = f"Job {job_id} has status: {job.status}."
                return ServiceException(400, user["id"], msg, links=[]).to_dict()

            LOGGER.info(f"Job {job_id} has been processed.")
            # just to hide from view on default Airflow web view
            self.airflow.unpause_dag(dag_id=self.dag_handler.get_non_parallel_dag_id(job_id), unpause=False)
            response_files = self.files_service.get_job_output(user_id=user["id"], job_id=job_id, internal=True)
            if response_files["status"] == "error":
                LOGGER.info(f"Could not retrieve output of Job {job_id}.")
                return response_files

            filepath = response_files['data']['file_list'][0]
            fmt = self.map_output_format(filepath.split('.')[-1])

            # Remove job data (sync jobs must not be stored)
            self.delete(user, job_id, delayed=True)

            return {
                "status": "success",
                "code": 200,
                "headers": {
                    "Content-Type": type_map[fmt].content_type,
                    "OpenEO-Costs": 0,
                },
                "file": filepath
            }

        except Exception as exp:
            return ServiceException(500, user["id"], str(exp), links=[]).to_dict()

    @rpc
    def estimate(self, user: Dict[str, Any], job_id: str) -> dict:
        """Return a cost estimation for a given job - currently a default value of 0 is returned.

        Args:
            user: The user object, to determine access rights.
            job_id: The id of the job to check.

        Returns:
            A dictionary including the status of the request and estimated costs or a serialized service exception.
        """
        default_out = {
            "costs": 0,
        }

        LOGGER.info("Costs estimated.")
        return {
            "status": "success",
            "code": 200,
            "data": default_out
        }

    @rpc
    def cancel_processing(self, user: Dict[str, Any], job_id: str) -> dict:
        """Cancel the processing of the given job.

        This will stop the processing if the job is currently queued or running and remove all not persistent result.
        The job definition and already processed results are kept.

        Args:
            user: The user object to determine access rights.
            job_id: The id of the job which should be canceled.

        Returns:
            The status of the request.
        """
        try:
            # TODO handle costs (stop it)
            LOGGER.debug(f"Start canceling job {job_id}")
            job = self.db.query(Job).filter_by(id=job_id).first()
            response = self.authorize(user["id"], job_id, job)
            if isinstance(response, ServiceException):
                return response.to_dict()

            self._update_job_status(job_id=job_id)
            if job.status in [JobStatus.running, JobStatus.queued]:
                LOGGER.debug(f"Stopping running job {job_id}...")
                self._stop_airflow_job(user["id"], job_id)
                LOGGER.info(f"Stopped running job {job_id}.")

                results_exists = self.files_service.delete_job_without_results(user["id"], job_id)
                if job.status == JobStatus.running and results_exists:
                    self._set_job_status(job_id, JobStatus.canceled)
                else:
                    self._set_job_status(job_id, JobStatus.created)
                self.db.commit()
                LOGGER.info(f"Job {job_id} has not the status {job.status}.")

            LOGGER.info(f"Job {job_id} canceled.")
            return {
                "status": "success",
                "code": 204
            }
        except Exception as exp:
            return ServiceException(500, user["id"], str(exp),
                                    links=["#tag/Job-Management/paths/~1jobs~1{job_id}~1results/delete"]).to_dict()

    @rpc
    def get_results(self, user: Dict[str, Any], job_id: str, api_spec: dict) -> dict:
        """Get the location (filepath) where the results of the given job can be retrieved.

        This only works if the job is in state 'finished'.

        Args:
            user: The user object.
            job_id: The id of the job.
            api_spec: OpenAPI Specification (needed for STAC Version).

        Returns:
            A dictionary containing the some metadata about the job, filepaths to result files and the status of the
            request. In case an error occurs a serialized service exception is returned.
        """
        try:
            job = self.db.query(Job).filter_by(id=job_id).first()
            response = self.authorize(user["id"], job_id, job)
            if isinstance(response, ServiceException):
                return response.to_dict()
            self._update_job_status(job_id=job_id)
            job = self.db.query(Job).filter_by(id=job_id).first()

            if job.status == JobStatus.error:
                return ServiceException(424, user["id"], job.error, internal=False).to_dict()  # TODO store error!

            if job.status == JobStatus.canceled:
                return ServiceException(400, user["id"], f"Job {job_id} was canceled.", internal=False).to_dict()

            if job.status in [JobStatus.created, JobStatus.queued, JobStatus.running]:
                return JobNotFinished(400, user["id"], job_id, internal=False).to_dict()

            # Job status is "finished"
            output = self.files_service.get_job_output(user_id=user["id"], job_id=job_id)
            if output["status"] == "error":
                return output
            file_list = output["data"]["file_list"]
            metadata_file = output["data"]["metadata_file"]

            # # Add additional metadata from json
            with open(metadata_file) as f:
                metadata = json.load(f)

            job.assets = [{
                "href": self._get_download_url(api_spec["servers"][0]["url"], f),
                "name": os.path.basename(f)
            } for f in file_list]

            # TODO fix links
            job.links = [{"href": "https://openeo.eodc.eu/v1.0/collections", "rel": "self"}]
            job.stac_version = api_spec["info"]["stac_version"]

            # file list could be retrieved
            job_data = JobResultsBaseSchema().dump(job)
            job_data.update(metadata)
            # Fix 'type' field, must always be 'Feature'
            if job_data['type'] != "Feature":
                job_data['type'] = "Feature"

            return {
                "status": "success",
                "code": 200,
                "headers": {
                    "Expires": "not given",
                    "OpenEO-Costs": 0
                },
                "data": job_data,
            }
        except Exception as exp:
            return ServiceException(500, user["id"], str(exp), links=[]).to_dict()

    def _get_download_url(self, base_url: str, public_path: str) -> str:
        """Create the download url from the public filepath of a result file.

        Args:
            base_url: The base URI visible from the outside e.g. https://openeo.eodc.eu or http://localhost:3000.
            public_path: A public filepath (NOT the complete path on the file system!).

        Returns:
            Complete url from where the file can be downloaded.
        """
        return os.path.join(base_url, settings.OPENEO_VERSION, "downloads", public_path)

    @staticmethod
    def authorize(user_id: str, job_id: str, job: Optional[Job]) -> Optional[ServiceException]:
        """Return Exception if given Job does not exist or User is not allowed to access this Job.

        Arguments:
            user_id: The identifier of the user.
            job_id: The id of the job.
            job: The Job object for the given job_id.
        """
        if job is None:
            return ServiceException(400, user_id, f"The job with id '{job_id}' does not exist.",
                                    internal=False, links=["#tag/Job-Management/paths/~1data/get"])

        # TODO: Permission (e.g admin)
        if job.user_id != user_id:
            return ServiceException(401, user_id, f"You are not allowed to access the job {job_id}.",
                                    internal=False, links=["#tag/Job-Management/paths/~1data/get"])

        LOGGER.info(f"User is authorized to access job {job_id}.")
        return None

    def _set_job_status(self, job_id: str, new_status: JobStatus) -> None:
        job = self.db.query(Job).filter_by(id=job_id).first()
        job.status = new_status
        job.status_updated_at = datetime.utcnow()
        self.db.commit()
        LOGGER.debug(f"Job Status of job {job_id} is {job.status}")

    def _update_job_status(self, job_id: str) -> None:
        """Update the job status.

        Whenever the job status is updated this method should be used to ensure the status_updated_at column is properly
        set! The new status is retrieved from airflow.

        One job creates two dags, one to create the processing instructions as vrt files and one which executes the
        commands in parallel. Therefore always the status of the "newer" dag is used.

        Args:
            job_id: The id of the job.
        """
        job = self.db.query(Job).filter_by(id=job_id).first()
        dag_ids = self.dag_handler.get_all_dag_ids(job_id)
        all_status = []
        all_execution_time = []
        for dag_id in dag_ids:
            new_status, execution_time = self.airflow.check_dag_status(dag_id=dag_id)
            if new_status and (not job.status
                               or job.status in [JobStatus.created,
                                                 JobStatus.queued,
                                                 JobStatus.running,
                                                 JobStatus.error]
                               # Job status created or canceled, when job is canceled:
                               # > state in airflow set to failed though locally is stored as created or canceled
                               # > the state should only be updated if there was a new dag run since the canceled one
                               # - all times are stored in UTC
                               or (execution_time and job.status_updated_at.replace(tzinfo=None) < execution_time)):
                all_status.append(new_status)
                all_execution_time.append(execution_time)

        if all_status:
            # both equal or one was not rerun after cancel > only one value in list
            if all(status == all_status[0] for status in all_status):
                job.status = all_status[0]
            else:
                # execution time should always be set except when created is returned > both created > above case
                idx = all_execution_time.index(max(all_execution_time))
                job.status = all_status[idx]

            job.status_updated_at = datetime.utcnow()
            self.db.commit()
        LOGGER.debug(f"Job Status of job {job_id} is {job.status}")

    def get_job_folder(self, user_id: str, job_id: str) -> str:
        """Get absolute path to specific job folder of a user.

        Args:
            user_id: The identifier of the user.
            job_id: The id of the job.

        Returns:
            The complete path to the specific job folder on the file system.
        """
        return os.path.join(settings.AIRFLOW_OUTPUT, user_id, "jobs", job_id)

    def _stop_airflow_job(self, user_id: str, job_id: str) -> None:
        """Trigger the airflow observer to set all running task to failed.

        This will stop any successor tasks to start but it will not stop the currently running task.

        Args:
            user_id: The identifier of the user.
            job_id: The id of the job.
        """
        self.files_service.upload_stop_job_file(user_id, job_id)

        # Wait till job is stopped
        job_stopped = False
        while not job_stopped:
            LOGGER.info("Waiting for airflow sensor to detect STOP file...")
            sleep(self.check_stop_interval)
            job_stopped = self.airflow.check_dag_status(job_id) != JobStatus.running

    @staticmethod
    def map_output_format(output_format: str) -> str:
        """Map synonyms to a defined output format."""
        out_map = [(['Gtiff', 'GTiff', 'tif', 'tiff'], 'Gtiff'),
                   (['jpg', 'jpeg'], 'jpeg'),
                   (['png'], 'png')
                   ]
        for synonyms, out_name in out_map:
            if output_format in synonyms:
                return out_name
        raise ValueError('{} is not a supported output format'.format(output_format))

    def _delayed_delete(self, user: Dict[str, Any], job_id: str) -> None:
        """Wait for some time and then delete a complete folder structure corresponding to a job.

        This is used for the sync processing to ensure result data is downloaded before it is deleted.

        Args:
            folder_path {str} -- The full path to the folder to be deleted
        """
        # Wait n minutes (allow for enough time to stream file(s) to user)
        sleep(settings.SYNC_DEL_DELAY)
        # Delete data on file system
        self.files_service.delete_complete_job(user_id=user["id"], job_id=job_id)
        LOGGER.info(f"Deleted data on filesystem for job_id:{job_id}.")

    def generate_alphanumeric_id(self, k: int = 16) -> str:
<<<<<<< HEAD
        """
        Generates a random alpha numeric value.
        """
        return ''.join(random.choices(string.ascii_letters + string.digits, k=k))

    def _get_in_filepaths(self, process_graph: dict) -> dict:
        """Generates a dictionary storing in_filepaths for any load_collection call
         in the current job.

        Arguments:
            process_graph {dict} -- an openEO process graph

        Returns:
            in_filepaths -- dict storing lists of in_filepaths, one for each load_collection node
        """

        in_filepaths: dict = {}
        for node in process_graph:
            if process_graph[node]['process_id'] == 'load_collection':
                in_filepaths[node] = {}
                collection_id = process_graph[node]['arguments']['id']

                spatial_extent = [
                    process_graph[node]['arguments']['spatial_extent']['west'],
                    process_graph[node]['arguments']['spatial_extent']['south'],
                    process_graph[node]['arguments']['spatial_extent']['east'],
                    process_graph[node]['arguments']['spatial_extent']['north']
                ]

                temporal_extent = process_graph[node]['arguments']['temporal_extent']

                data_response = self.data_service.get_filepaths(collection_id, spatial_extent, temporal_extent)
                if data_response["status"] == "error":
                    return data_response
                in_filepaths[node] = data_response["data"]

        return in_filepaths
=======
        """Generate a random alpha numeric value."""
        return ''.join(random.choices(string.ascii_letters + string.digits, k=k))
>>>>>>> d8f29c6b
<|MERGE_RESOLUTION|>--- conflicted
+++ resolved
@@ -32,11 +32,8 @@
 
     name = service_name
     db = DatabaseSession(Base)
-<<<<<<< HEAD
     data_service = RpcProxy("data")
-=======
     """Database connection to jobs database."""
->>>>>>> d8f29c6b
     processes_service = RpcProxy("processes")
     """Rpc connection to processes service."""
     files_service = RpcProxy("files")
@@ -697,10 +694,7 @@
         LOGGER.info(f"Deleted data on filesystem for job_id:{job_id}.")
 
     def generate_alphanumeric_id(self, k: int = 16) -> str:
-<<<<<<< HEAD
-        """
-        Generates a random alpha numeric value.
-        """
+        """Generate a random alpha numeric value."""
         return ''.join(random.choices(string.ascii_letters + string.digits, k=k))
 
     def _get_in_filepaths(self, process_graph: dict) -> dict:
@@ -734,8 +728,4 @@
                     return data_response
                 in_filepaths[node] = data_response["data"]
 
-        return in_filepaths
-=======
-        """Generate a random alpha numeric value."""
-        return ''.join(random.choices(string.ascii_letters + string.digits, k=k))
->>>>>>> d8f29c6b
+        return in_filepaths