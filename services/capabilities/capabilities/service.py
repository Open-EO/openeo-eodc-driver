--- conflicted
+++ resolved
@@ -106,19 +106,16 @@
             Dict -- Contains the supported OpenEO API versions
         """
         try:
+            #"url": api_spec["servers"][0]["url"],  # TODO update when versioned urls are in place
+            #"api_version": api_spec["info"]["version"],
             return {
                 "status": "success",
                 "code": 200,
                 "data": {
                     "versions": [
                         {
-<<<<<<< HEAD
-                            "url": api_spec["servers"][0]["url"],  # TODO update when versioned urls are in place
-                            "api_version": api_spec["info"]["version"],
-=======
                             "url": "https://openeo.eodc.eu/v0.4",
                             "api_version": "0.4.x",
->>>>>>> d5348d43
                         }
                     ]
                 }
