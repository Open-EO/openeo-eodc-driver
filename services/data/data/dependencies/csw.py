"""Provides all functionalities to handle communication via CSW.

Next to the direct communication with the CSW server this also includes providing a nameko dependency to be used in the
data service.
"""

import ast
import json
import logging
import os
from json import dumps
from os import makedirs, path
from typing import Any, Dict, List, Tuple

from defusedxml.minidom import parseString
from dynaconf import settings
from nameko.extensions import DependencyProvider
from requests import post

from .cache import cache_json, get_cache_path, get_json_cache
from .links import LinkHandler
from .xml_templates import xml_and, xml_base, xml_bbox, xml_begin, xml_end, xml_product, xml_series
from ..models import Collection, Collections, Extent, SpatialExtent, TemporalExtent

LOGGER = logging.getLogger("standardlog")


class CSWError(Exception):
    """CWSError raises if a error occurs while querying the CSW server."""

    def __init__(self, msg: str = "") -> None:
        """Initialise CSWError class."""
        super(CSWError, self).__init__(msg)


class CSWHandler:
    """Handles communication with the CSW server.

    This includes parsing a XML request, parsing the response and mapping the values to the
    required output format.

    Attributes:
        csw_server_uri: The URI the CSW server.
        data_access: The required data_access to access data from this CSW server.
        group_property: The query property to use when querying for a product.
        white_list: A list of collections available at the CSW server which should be exposed via OpenEO.
        cache_path: The path to a directory where records should be cached.
        service_uri: The outside entry point URI. In this setup this is the gateway URI.
    """

    def __init__(self, csw_server_uri: str, data_access: str, group_property: str, white_list: List[str],
                 cache_path: str, service_uri: str) -> None:
        """Initialise CSWHandler."""
        self.csw_server_uri = csw_server_uri
        self.data_access = data_access
        self.group_property = group_property
        self.white_list = white_list
        self.cache_path = cache_path
        self.link_handler = LinkHandler(service_uri)

        self._create_path(self.cache_path)
        LOGGER.debug("Initialized %s", self)

    def __repr__(self) -> str:
        """Return a simple human readable representation of the CSWHandler."""
        return f"CSWHandler('{self.csw_server_uri}')"

    def _create_path(self, cur_path: str) -> None:
        """Create a directory structure."""
        if not path.isdir(cur_path):
            makedirs(cur_path)

    def get_all_products(self) -> Collections:
        """Return all products available at the backend.

        Returns:
            The list containing information about available products.
        """
        data = self._get_records(series=True)

        collection_list = []
        for collection in data:
            try:
                bbox = ast.literal_eval(collection["extent"]["spatial"]["bbox"])
                interval = ast.literal_eval(collection["extent"]["temporal"]["interval"])
            except TypeError:
                # TODO this "workaround" is needed for SIG0 data, remove when corresponding CSW server has been updated
                bbox = [[-180.0, -90.0, 180.0, 90.0]]
                interval = [None, None]

            # TODO find way to write to JSON with correct format
            collection_list.append(
                Collection(
<<<<<<< HEAD
                    # TODO change back to collection["stac_version"]
                    stac_version="0.9.0",
                    id_=collection["id"],
=======
                    stac_version=collection["stac_version"],
                    id=collection["id"],
>>>>>>> 9d0bf5eb
                    description=collection["description"],
                    license_=collection["license"],
                    extent=Extent(
                        spatial=SpatialExtent(bbox=bbox),
                        temporal=TemporalExtent(interval=interval)),
                    cube_dimensions=collection["cube:dimensions"],
                    summaries=collection["summaries"],
                    links=collection["links"],
                )
            )
        links = self.link_handler.get_links(collection=True)
        collections = Collections(collections=collection_list, links=links)

        return collections

    def get_product(self, data_id: str) -> Collection:
        """Return information about a specific product.

        Args:
            data_id: The identifier of the product.

        Returns:
            The product data as collection.
        """
        data = self._get_records(data_id, series=True)[0]
        try:
            # TODO find way to write to JSON with correct format
            data['extent']['spatial']['bbox'] = ast.literal_eval(data['extent']['spatial']['bbox'])
            data['extent']['temporal']['interval'] = ast.literal_eval(data['extent']['temporal']['interval'])
        except TypeError:
            # TODO this "workaround" is needed for SIG0 data, remove when corresponding CSW server has been updated
            data['extent']['spatial']['bbox'] = [[-180.0, -90.0, 180.0, 90.0]]
            data['extent']['temporal']['interval'] = [None, None]

        collection = Collection(
            stac_version=data["stac_version"],
            id_=data["id"],
            description=data["description"],
            license_=data["license"],
            extent=data["extent"],
            links=data["links"],
            title=data["title"],
            keywords=data["keywords"],
            cube_dimensions=data["cube:dimensions"],
            summaries=data["summaries"],
        )

        return collection

    def refresh_cache(self, use_cache: bool = False) -> None:
        """Refresh the product cache.

        Args:
            use_cache: Specifies whether to or not to refresh the cache.
                A bit redundant because submitted through an additional POST.
        """
        LOGGER.debug("Refreshing cache %s", use_cache)
        data = self._get_records(series=True, use_cache=use_cache)
        for collection in data:
            _ = self._get_records(
                collection["id"], series=True, use_cache=use_cache)[0]

    def _add_non_csw_info(self, records: List[Dict[str, Any]]) -> List[Dict[str, Any]]:
        for record in records:
            record.update(self._get_non_csw_info_single_record(record["id"]))
        return records

    def _get_non_csw_info_single_record(self, collection_id: str) -> Dict[str, Any]:
        # Add cube:dimensions and summaries
        json_file = os.path.join(
            os.path.dirname(__file__),
            "jsons",
            collection_id + ".json",
        )
        response = {}
        if os.path.isfile(json_file):
            with open(json_file) as file_json:
                json_data = json.load(file_json)
                for key in json_data.keys():
                    response[key] = json_data[key]
        return response

    def _get_records(
            self,
            product: str = None,
            bbox: list = None,
            start: str = None,
            end: str = None,
            series: bool = False,
            use_cache: bool = True,
    ) -> list:
        """Parse the XML request for the CSW server and collects the response.

        The response is collected by the batch triggered _get_single_records function.

        Args:
            product: The identifier of the product.
            bbox: The spatial extent of the records.
            start: The start date of the temporal extent.
            end: The end date of the temporal extent.
            series: Specifier if series (products) or records are queried.
            use_cache: Specifies whether to use the cache.

        Raises:
            CSWError -- If a problem occurs while communicating with the CSW server or no filter is provided.

        Returns:
            The resulting records data.
        """
        LOGGER.debug(
            "_get_records() parameters: product: %s, bbox:%s, start:%s, end:%s, series:%s, use_cache:%s",
            product,
            bbox,
            start,
            end,
            series,
            use_cache,
        )
        all_records = []
        path_to_cache = get_cache_path(self.cache_path, product, series, self.data_access)
        # Caching to increase speed
        # Create a request and cache the data for a day
        if not use_cache:

            # Parse the XML request by injecting the query data into the XML templates
            output_schema = "https://github.com/radiantearth/stac-spec"
            cur_filter = self._get_csw_filter(
                product, bbox, start, end, series)

            # While still data is available send requests to the CSW server (-1 if not more data is available)
            record_next = 1
            while int(record_next) > 0:
                record_next, records = self._get_single_records(
                    record_next, cur_filter, output_schema
                )
                all_records += records
            # additionally add the links, cube:dimensions, summaries to each record and collection
            all_records = self.link_handler.get_links(all_records)
            all_records = self._add_non_csw_info(all_records)
            cache_json(all_records, path_to_cache)
        else:
            all_records = get_json_cache(path_to_cache)

        return all_records

    def _get_csw_filter(
            self,
            product: str = None,
            bbox: list = None,
            start: str = None,
            end: str = None,
            series: bool = False,
    ) -> str:
        """
        Create a CSW filter based on the given parameters.

        Args:
            product: The identifier of the product.
            bbox: The spatial extent of the records.
            start: The start date of the temporal extent.
            end: The end date of the temporal extent.
            series: Specifier if series (products) or records are queried.

        Raises:
            CWSError: If no filter is provided.

        Returns:
            CSW filter in string format.
        """
        xml_filters = []

        if series:
            xml_filters.append(xml_series)

        if product:
            if series:
                xml_filters.append(
                    xml_product.format(
                        property="dc:identifier", product=product)
                )
            else:
                xml_filters.append(
                    xml_product.format(
                        property=self.group_property, product=product
                    )
                )

        if start and not series:
            xml_filters.append(xml_begin.format(start=start))

        if end and not series:
            xml_filters.append(xml_end.format(end=end))

        if bbox and not series:
            xml_filters.append(xml_bbox.format(bbox=bbox))

        if len(xml_filters) == 0:
            raise CSWError(
                "Please provide filters on the data (e.g. product, bounding box, start, end)"
            )

        if len(xml_filters) == 1:
            filter_parsed = xml_filters[0]
        else:
            tmp_filter = "".join(xml_filters)
            filter_parsed = xml_and.format(children=tmp_filter)

        return filter_parsed

    def _get_single_records(
            self, start_position: int, filter_parsed: str, output_schema: str
    ) -> Tuple[int, list]:
        """Send a single request to the CSW server, requesting data about records or products.

        Args:
            start_position: The request start position.
            filter_parsed: The prepared XML template.
            output_schema: The desired output schema of the response.

        Raises:
            CWSError: If a problem occurs while communicating with the CSW server.

        Returns:
            A Tuple with the integer position of the next result and the returned record or product data.
        """
        # Parse the XML by injecting iteration depended variables
        xml_request = xml_base.format(
            children=filter_parsed,
            output_schema=output_schema,
            start_position=start_position,
        )
        LOGGER.debug("POST:\n%s", xml_request)
        response = post(self.csw_server_uri, data=xml_request)

        # Response error handling
        if not response.ok:
            LOGGER.error("Server Error %s: %s",
                         response.status_code, response.text)
            raise CSWError("Error while communicating with CSW server.")

        if response.text.startswith("<?xml"):
            xml = parseString(response.text)
            LOGGER.error("%s", xml.toprettyxml())
            raise CSWError("Error while communicating with CSW server.")

        response_json = response.json()

        if "ows:ExceptionReport" in response_json:
            LOGGER.error("%s", dumps(response_json, indent=4, sort_keys=True))
            raise CSWError("Error while communicating with CSW server.")

        # Get the response data
        search_result = response_json["csw:GetRecordsResponse"]["csw:SearchResults"]

        record_next = search_result["@nextRecord"]
        if "gmd:MD_Metadata" in search_result:
            records = search_result["gmd:MD_Metadata"]
        elif "csw:Record" in search_result:
            records = search_result["csw:Record"]
        elif "collection" in search_result:
            if isinstance(search_result["collection"], list):
                records = self.check_collections_id(search_result["collection"])
            else:
                records = search_result["collection"]
        else:
            records = []

        if not isinstance(records, list):
            records = [records]

        return record_next, records

    def check_collections_id(self, collections: List) -> List:
        """Return a list of collections from a CSW query, only if whitelisted.

        Args:
            collections: list of dicts (output of csw query with Series=True)

        Returns:
            All collection which are also whitelisted.
        """
        out_collections = []
        for collection in collections:
            if (collection['id'] in settings.WHITELIST) or (collection['id'] in settings.WHITELIST_DC):
                out_collections.append(collection)

        return out_collections


class CSWSession(DependencyProvider):
    """The CSWSession is the DependencyProvider of the CSWHandler."""

    def get_dependency(self, worker_ctx: object) -> CSWHandler:
        """Return the instantiated object that is injected to a service worker.

        Args:
            worker_ctx: The service worker.

        Returns:
            CSWHandler: The instantiated CSWHandler object.
        """
        return CSWHandler(
            csw_server_uri=settings.CSW_SERVER,
            data_access=settings.DATA_ACCESS,
            group_property=settings.GROUP_PROPERTY,
            white_list=settings.WHITELIST,
            cache_path=settings.CACHE_PATH,
            service_uri=settings.DNS_URL,
        )


class CSWSessionDC(DependencyProvider):
    """The CSWSession is also the DependencyProvider of the CSWHandler.

    To provide two CSWHandler instances using a different configuration.
    """

    def get_dependency(self, worker_ctx: object) -> CSWHandler:
        """Return the instantiated object that is injected to a service worker.

        Args:
            worker_ctx: The service worker

        Returns:
            CSWHandler: The instantiated CSWHandler object
        """
        return CSWHandler(
            csw_server_uri=settings.CSW_SERVER_DC,
            data_access=settings.DATA_ACCESS_DC,
            group_property=settings.GROUP_PROPERTY_DC,
            white_list=settings.WHITELIST_DC,
            cache_path=settings.CACHE_PATH,
            service_uri=settings.DNS_URL,
        )<|MERGE_RESOLUTION|>--- conflicted
+++ resolved
@@ -91,14 +91,8 @@
             # TODO find way to write to JSON with correct format
             collection_list.append(
                 Collection(
-<<<<<<< HEAD
-                    # TODO change back to collection["stac_version"]
-                    stac_version="0.9.0",
+                    stac_version=collection["stac_version"],
                     id_=collection["id"],
-=======
-                    stac_version=collection["stac_version"],
-                    id=collection["id"],
->>>>>>> 9d0bf5eb
                     description=collection["description"],
                     license_=collection["license"],
                     extent=Extent(
