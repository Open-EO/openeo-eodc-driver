""" CSW Session """

import ast
import logging
<<<<<<< HEAD
from json import dumps
from os import environ, makedirs, path
=======
from json import dumps, loads
from os import makedirs, path
>>>>>>> ed6ccd58
from typing import Tuple

from defusedxml.minidom import parseString
from dynaconf import settings
from nameko.extensions import DependencyProvider
from requests import post

from .cache import cache_json, get_cache_path, get_json_cache
from .links import LinkHandler
from .xml_templates import xml_and, xml_base, xml_bbox, xml_begin, xml_end, xml_product, xml_series
from ..models import Collection, Collections

LOGGER = logging.getLogger("standardlog")


class CSWError(Exception):
    """ CWSError raises if a error occurs while querying the CSW server. """

    def __init__(self, msg: str = "") -> None:
        super(CSWError, self).__init__(msg)


class CSWHandler:
    """The CSWHandler instances are responsible for communicating with the CSW server,
    including parsing a XML request, parsing the response and mapping the values to the
    required output format.
    """

    def __init__(self, csw_server_uri: str, cache_path: str, service_uri: str) -> None:
        self.csw_server_uri = csw_server_uri
        self.cache_path = cache_path
        self.service_uri = service_uri
        self.link_handler = LinkHandler(service_uri)

        self._create_path(self.cache_path)
        LOGGER.debug("Initialized %s", self)

    def __repr__(self) -> str:
        return f"CSWHandler('{self.csw_server_uri}')"

    def _create_path(self, cur_path: str) -> None:
        if not path.isdir(cur_path):
            makedirs(cur_path)

    def get_all_products(self) -> Collections:
        """Returns all products available at the back-end.

        Returns:
            list -- The list containing information about available products
        """

        data = self._get_records(series=True)

        collection_list = []
        for collection in data:
            # TODO find way to write to JSON with correct format
            collection['extent']['spatial']['bbox'] = ast.literal_eval(collection['extent']['spatial']['bbox'])
            collection['extent']['temporal']['interval'] = ast.literal_eval(collection['extent']['temporal']['interval'])

            collection_list.append(
                Collection(
                    # TODO change back to collection["stac_version"]
                    stac_version="0.9.0",
                    id=collection["id"],
                    description=collection["description"],
                    license=collection["license"],
                    extent=collection["extent"],
                    links=collection["links"],
                )
            )
        links = self.link_handler.get_links(collection=True)
        collections = Collections(collections=collection_list, links=links)

        return collections

    def get_product(self, data_id: str) -> Collection:
        """Returns information about a specific product.

        Arguments:
            data_id {str} -- The identifier of the product

        Returns:
            dict -- The product data
        """

        data = self._get_records(data_id, series=True)[0]
        # TODO find way to write to JSON with correct format
        data['extent']['spatial']['bbox'] = ast.literal_eval(data['extent']['spatial']['bbox'])
        data['extent']['temporal']['interval'] = ast.literal_eval(data['extent']['temporal']['interval'])

        collection = Collection(
            stac_version=data["stac_version"],
            id=data["id"],
            description=data["description"],
            license=data["license"],
            extent=data["extent"],
            links=data["links"],
            title=data["title"],
            keywords=data["keywords"],
        )

        return collection

    def refresh_cache(self, use_cache: bool = False) -> None:
        """ Refreshes the cache

        Keyword Arguments:
            use_cache {bool} -- Specifies whether to or not to refresh the cache.
            A bit redundant because submitted through an additional POST
        """
        LOGGER.debug("Refreshing cache %s", use_cache)
        data = self._get_records(series=True, use_cache=use_cache)
        for collection in data:
            _ = self._get_records(
                collection["id"], series=True, use_cache=use_cache)[0]

    def _get_records(
            self,
            product: str = None,
            bbox: list = None,
            start: str = None,
            end: str = None,
            series: bool = False,
            use_cache: bool = True,
    ) -> list:
        """Parses the XML request for the CSW server and collects the response by the
        batch triggered _get_single_records function.

        Keyword Arguments:
            product {str} -- The identifier of the product (default: {None})
            bbox {list} -- The spatial extent of the records (default: {None})
            start {str} -- The end date of the temporal extent (default: {None})
            end {str} -- The end date of the temporal extent (default: {None})
            series {bool} -- Specifier if series (products) or records are queried (default: {False})
            use_cache {bool} -- Specifies whether to use the

        Raises:
            CSWError -- If a problem occurs while communicating with the CSW server or no filter is provided

        Returns:
            list -- The records data
        """

        LOGGER.debug(
            "_get_records() parameters: product: %s, bbox:%s, start:%s, end:%s, series:%s, use_cache:%s",
            product,
            bbox,
            start,
            end,
            series,
            use_cache,
        )
        all_records = []
        path_to_cache = get_cache_path(self.cache_path, product, series)

        # Caching to increase speed
        # Create a request and cache the data for a day
        if not use_cache:

            # Parse the XML request by injecting the query data into the XML templates
            output_schema = "https://github.com/radiantearth/stac-spec"
            cur_filter = self._get_csw_filter(
                product, bbox, start, end, series)

            # While still data is available send requests to the CSW server (-1 if not more data is available)
            record_next = 1
            while int(record_next) > 0:
                record_next, records = self._get_single_records(
                    record_next, cur_filter, output_schema
                )
                all_records += records
            # additionally add the links to each record and collection
            all_records = self.link_handler.get_links(all_records)
            cache_json(all_records, path_to_cache)
        else:
            all_records = get_json_cache(path_to_cache)

        return all_records

    def _get_csw_filter(
            self,
            product: str = None,
            bbox: list = None,
            start: str = None,
            end: str = None,
            series: bool = False,
    ) -> str:
        """
        Create a CSW filter based on the given parameters.

        Keyword Arguments:
            product {str} -- The identifier of the product (default: {None})
            bbox {list} -- The spatial extent of the records (default: {None})
            start {str} -- The end date of the temporal extent (default: {None})
            end {str} -- The end date of the temporal extent (default: {None})
            series {bool} -- Specifier if series (products) or records are queried (default: {False})

        Raises:
            CWSError -- If no filter is provided

        Returns:
            str -- CSW filter
        """

        xml_filters = []

        if series:
            xml_filters.append(xml_series)

        if product:
            if series:
                xml_filters.append(
                    xml_product.format(
                        property="dc:identifier", product=product)
                )
            else:
                xml_filters.append(
                    xml_product.format(
                        property="apiso:ParentIdentifier", product=product
                    )
                )

        if start and not series:
            xml_filters.append(xml_begin.format(start=start))

        if end and not series:
            xml_filters.append(xml_end.format(end=end))

        if bbox and not series:
            xml_filters.append(xml_bbox.format(bbox=bbox))

        if len(xml_filters) == 0:
            raise CSWError(
                "Please provide filters on the data (e.g. product, bounding box, start, end)"
            )

        if len(xml_filters) == 1:
            filter_parsed = xml_filters[0]
        else:
            tmp_filter = "".join(xml_filters)
            filter_parsed = xml_and.format(children=tmp_filter)

        return filter_parsed

    def _get_single_records(
            self, start_position: int, filter_parsed: str, output_schema: str
    ) -> Tuple[int, list]:
        """Sends a single request to the CSW server, requesting data about records or products.

        Arguments:
            start_position {int} -- The request start position
            filter_parsed {str} -- The prepared XML template
            output_schema {str} -- The desired output schema of the response

        Raises:
            CWSError -- If a problem occurs while communicating with the CSW server

        Returns:
            list -- The returned record or product data
        """

        # Parse the XML by injecting iteration depended variables
        xml_request = xml_base.format(
            children=filter_parsed,
            output_schema=output_schema,
            start_position=start_position,
        )
        LOGGER.debug("POST:\n%s", xml_request)
        response = post(self.csw_server_uri, data=xml_request)

        # Response error handling
        if not response.ok:
            LOGGER.error("Server Error %s: %s",
                         response.status_code, response.text)
            raise CSWError("Error while communicating with CSW server.")

        if response.text.startswith("<?xml"):
            xml = parseString(response.text)
            LOGGER.error("%s", xml.toprettyxml())
            raise CSWError("Error while communicating with CSW server.")

        response_json = response.json()

        if "ows:ExceptionReport" in response_json:
            LOGGER.error("%s", dumps(response_json, indent=4, sort_keys=True))
            raise CSWError("Error while communicating with CSW server.")

        # Get the response data
        search_result = response_json["csw:GetRecordsResponse"]["csw:SearchResults"]

        record_next = search_result["@nextRecord"]
        if "gmd:MD_Metadata" in search_result:
            records = search_result["gmd:MD_Metadata"]
        elif "csw:Record" in search_result:
            records = search_result["csw:Record"]
        elif "collection" in search_result:
            records = search_result["collection"]
        else:
            records = []

        if not isinstance(records, list):
            records = [records]

        return record_next, records


class CSWSession(DependencyProvider):
    """ The CSWSession is the DependencyProvider of the CSWHandler. """

    def get_dependency(self, worker_ctx: object) -> CSWHandler:
        """Return the instantiated object that is injected to a
        service worker

        Arguments:
            worker_ctx {object} -- The service worker

        Returns:
            CSWHandler -- The instantiated CSWHandler object
        """

        return CSWHandler(
            settings.CSW_SERVER,
            settings.CACHE_PATH,
            settings.DNS_URL,
        )<|MERGE_RESOLUTION|>--- conflicted
+++ resolved
@@ -2,13 +2,8 @@
 
 import ast
 import logging
-<<<<<<< HEAD
 from json import dumps
-from os import environ, makedirs, path
-=======
-from json import dumps, loads
 from os import makedirs, path
->>>>>>> ed6ccd58
 from typing import Tuple
 
 from defusedxml.minidom import parseString
