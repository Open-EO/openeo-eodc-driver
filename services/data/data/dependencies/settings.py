--- conflicted
+++ resolved
@@ -140,33 +140,18 @@
     settings.validators.register(
         Validator(SettingKeys.CACHE_PATH.value, must_exist=True, condition=utils.check_create_folder, when=not_doc),
 
-<<<<<<< HEAD
         Validator("IS_CSW_SERVER", default=False),
         Validator("CSW_SERVER", "DATA_ACCESS", "GROUP_PROPERTY", "WHITELIST",
-                  must_exist=True, when=Validator("IS_CSW_SERVER", eq="True")),
+                  must_exist=True, when=Validator("IS_CSW_SERVER", eq="True") and not_doc),
 
         Validator("IS_CSW_SERVER_DC", default=False),
         Validator("CSW_SERVER_DC", "DATA_ACCESS_DC", "GROUP_PROPERTY_DC", "WHITELIST_DC",
-                  must_exist=True, when=Validator("IS_CSW_SERVER_DC", eq="True")),
+                  must_exist=True, when=Validator("IS_CSW_SERVER_DC", eq="True") and not_doc),
 
         Validator("IS_HDA_WEKEO", default=False),
         Validator("WEKEO_API_URL", "WEKEO_USER", "WEKEO_PASSWORD", "WEKEO_DATA_FOLDER",
                   "DATA_ACCESS_WEKEO", "WHITELIST_WEKEO",
-                  must_exist=True, when=Validator("IS_HDA_WEKEO", eq="True")),
-=======
-        # Validator("CSW_SERVER", must_exist=True, when=Validator("ENV_FOR_DYNACONF", is_not_in=["unittest"]),
-        #           condition=utils.check_url_is_reachable),
-        Validator(SettingKeys.CSW_SERVER.value, must_exist=True, when=not_doc),
-        Validator(SettingKeys.DATA_ACCESS.value, must_exist=True, when=not_doc),
-        Validator(SettingKeys.GROUP_PROPERTY.value, must_exist=True, when=not_doc),
-        Validator(SettingKeys.WHITELIST.value, must_exist=True, when=not_doc),
-
-        # Validator("CSW_SERVER_DC", must_exist=True, when=Validator("ENV_FOR_DYNACONF", is_not_in=["unittest"]),
-        #           condition=utils.check_url_is_reachable),
-        Validator(SettingKeys.CSW_SERVER_DC.value, must_exist=True, when=not_doc),
-        Validator(SettingKeys.DATA_ACCESS_DC.value, must_exist=True, when=not_doc),
-        Validator(SettingKeys.GROUP_PROPERTY_DC.value, must_exist=True, when=not_doc),
-        Validator(SettingKeys.WHITELIST_DC.value, must_exist=True, when=not_doc),
+                  must_exist=True, when=Validator("IS_HDA_WEKEO", eq="True") and not_doc),
 
         Validator(SettingKeys.RABBIT_HOST.value, must_exist=True, when=not_doc_unittest),
         Validator(SettingKeys.RABBIT_PORT.value, must_exist=True, is_type_of=int, when=not_doc_unittest),
@@ -175,7 +160,6 @@
 
         Validator(SettingKeys.LOG_DIR.value, must_exist=True, condition=utils.check_create_folder,
                   when=not_doc_unittest),
->>>>>>> d8f29c6b
     )
     settings.validators.validate()
     if not (settings.IS_CSW_SERVER or settings.IS_CSW_SERVER_DC or settings.IS_HDA_WEKEO):
@@ -183,17 +167,11 @@
                         "following env variables must be true: OEO_IS_CSW_SERVER,"
                         " OEO_IS_CSW_SERVER_DC, OEO_IS_HDA_WEKEO.")
 
-<<<<<<< HEAD
-    if settings.IS_CSW_SERVER:
+    if settings.IS_CSW_SERVER and settings.ENV_FOR_DYNACONF != "documentation":
         settings.WHITELIST = settings.WHITELIST.split(",")
-    if settings.IS_CSW_SERVER_DC:
+    if settings.IS_CSW_SERVER_DC and settings.ENV_FOR_DYNACONF != "documentation":
         settings.WHITELIST_DC = settings.WHITELIST_DC.split(",")
-    if settings.IS_HDA_WEKEO:
+    if settings.IS_HDA_WEKEO and settings.ENV_FOR_DYNACONF != "documentation":
         settings.WHITELIST_WEKEO = settings.WHITELIST_WEKEO.split(",")
-=======
-    if settings.ENV_FOR_DYNACONF != "documentation":
-        settings.WHITELIST = settings.WHITELIST.split(",")
-        settings.WHITELIST_DC = settings.WHITELIST_DC.split(",")
->>>>>>> d8f29c6b
 
     LOGGER.info("Settings validated")