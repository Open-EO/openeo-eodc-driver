--- conflicted
+++ resolved
@@ -5,11 +5,7 @@
 
 import logging
 from pprint import pformat
-<<<<<<< HEAD
 from typing import Any, Dict, List, Optional, Union
-=======
-from typing import Any, Dict, Optional
->>>>>>> d8f29c6b
 
 from dynaconf import settings
 from nameko.rpc import rpc
@@ -70,22 +66,18 @@
     """Discovery of Earth observation datasets that are available at the backend."""
 
     name = service_name
-<<<<<<< HEAD
     if settings.IS_CSW_SERVER:
         csw_session = CSWSession()
+      """CSWHandler dependency injected into the service."""
     if settings.IS_CSW_SERVER_DC:
         csw_session_dc = CSWSessionDC()
+        """Second CSWHandler dependency also injected into the service.
+
+        This is only a midterm solution to support two CSW servers.
+        """
     if settings.IS_HDA_WEKEO:
         hda_session = HDASession()
-=======
-    csw_session = CSWSession()
-    """CSWHandler dependency injected into the service."""
-    csw_session_dc = CSWSessionDC()
-    """Second CSWHandler dependency also injected into the service.
-
-    This is only a midterm solution to support two CSW servers.
-    """
->>>>>>> d8f29c6b
+        """HDAHandler dependency injected into the service."""
 
     def __init__(self) -> None:
         """Initialize Data Service."""
@@ -129,11 +121,7 @@
                 for col in wekeo_collections[0]:
                     all_collections[0].append(col)
 
-<<<<<<< HEAD
             response = CollectionsSchema().dump(all_collections)
-=======
-            response = CollectionsSchema().dump(product_records)
->>>>>>> d8f29c6b
 
             LOGGER.debug("response:\n%s", pformat(response))
             return {"status": "success", "code": 200, "data": response}
@@ -162,7 +150,6 @@
         """
         try:
             LOGGER.info("%s product requested", collection_id)
-<<<<<<< HEAD
 
             if settings.IS_CSW_SERVER and collection_id in settings.WHITELIST:
                 product_record = self.csw_session.get_product(collection_id)
@@ -189,27 +176,6 @@
                     internal=False,
                     links=[],
                 ).to_dict()
-=======
-            product_record = self.csw_session.get_product(collection_id)
-
-            if collection_id in ('TUW_SIG0_S1'):
-                # Check user permission
-                error_code = None
-                if not user:
-                    error_code = 401  # Unauthorized
-                    error_msg = "This collection is not publicly accessible."
-                if user and self.csw_session_dc.data_access not in user["profile"]["data_access"]:
-                    error_code = 403  # Forbidden (dpes not have permissions)
-                    error_msg = "User is not authorized to access this collection."
-                if error_code:
-                    return ServiceException(
-                        error_code,
-                        self._get_user_id(user),
-                        error_msg,
-                        internal=False,
-                        links=[],
-                    ).to_dict()
->>>>>>> d8f29c6b
 
             response = CollectionSchema().dump(product_record)
 
@@ -244,8 +210,8 @@
         except Exception as exp:
             return ServiceException(500, self._get_user_id(user), str(exp)).to_dict()
 
-<<<<<<< HEAD
-    def get_user_id(self, user: Optional[Dict[str, Any]]) -> Optional[str]:
+    def _get_user_id(self, user: Optional[Dict[str, Any]]) -> Optional[str]:
+        """Return the user_id if user object is set."""
         return user["id"] if user and "id" in user else None
 
     @rpc
@@ -283,9 +249,4 @@
                 "data": filepaths,
             }
         except Exception as exp:
-            return ServiceException(500, self.get_user_id(user), str(exp), links=[]).to_dict()
-=======
-    def _get_user_id(self, user: Optional[Dict[str, Any]]) -> Optional[str]:
-        """Return the user_id if user object is set."""
-        return user["id"] if user and "id" in user else None
->>>>>>> d8f29c6b
+            return ServiceException(500, self.get_user_id(user), str(exp), links=[]).to_dict()