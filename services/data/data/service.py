--- conflicted
+++ resolved
@@ -1,12 +1,9 @@
 """ EO Data Discovery """
 # TODO: Adding paging with start= maxRecords= parameter for record requesting 
 
+import os
 import json
-<<<<<<< HEAD
-import os
-=======
 import logging
->>>>>>> 6e836b19
 from typing import Union
 
 from nameko.rpc import rpc
@@ -25,18 +22,14 @@
     """
 
     def __init__(self, code: int, user_id: str, msg: str,
-                 internal: bool = True, links: list = None):
+                 internal: bool = True, links: list = []):
         self._service = service_name
         self._code = code
         self._user_id = user_id
         self._msg = msg
         self._internal = internal
-<<<<<<< HEAD
-        self._links = links if links else []
-=======
         self._links = links
         LOGGER.exception(msg, exc_info=True)
->>>>>>> 6e836b19
 
     def to_dict(self) -> dict:
         """Serializes the object to a dict.
