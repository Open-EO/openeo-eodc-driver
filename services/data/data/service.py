--- conflicted
+++ resolved
@@ -92,15 +92,9 @@
         """
 
         try:
-<<<<<<< HEAD
-            name = self.arg_parser.parse_product(name)
-            product_record = self.csw_session.get_product(name)
-            response = CollectionSchema().dump(product_record).data
-=======
             collection_id = self.arg_parser.parse_product(collection_id)
             product_record = self.csw_session.get_product(collection_id)
-            response = CollectionSchema().dump(product_record)
->>>>>>> 888c4225
+            response = CollectionSchema().dump(product_record).data
 
             return {
                 "status": "success",
