version: '3.4'
services:
  openeo-base:
    build: ./base
    image: openeo-base
    container_name: openeo-base
    command: echo
    network_mode: none

  rabbitmq:
    image: rabbitmq:3.8-management
    container_name: openeo-rabbitmq
    hostname: rabbitmq
    env_file:
      - ./envs/rabbitmq.env
    ports:
      - 5672:5672
      - 15672:15672

  jobs_db:
    image: postgres
    container_name: openeo-jobs-db
    restart: always
    hostname: jobs_db
    volumes:
      - /srv/openeo/data/jobs_db_data:/var/lib/postgresql/data
    env_file:
      - ./envs/jobs.env

  processes_db:
      image: postgres
      container_name: openeo-processes-db
      restart: always
      hostname: processes_db
      volumes:
        - /srv/openeo/data/processes_db_data:/var/lib/postgresql/data
      env_file:
        - ./envs/processes.env

  users_db:
    image: postgres
    container_name: openeo-users-db
    restart: always
    hostname: users_db
    volumes:
        - /srv/openeo/data/users_db_data:/var/lib/postgresql/data
    env_file:
      - ./envs/users.env

  openeo-gateway:
    image: openeo-gateway
    build: ./gateway
    container_name: openeo-gateway
    restart: on-failure
    depends_on:
      - rabbitmq
      - openeo-base
    env_file:
      - ./envs/rabbitmq.env
      - ./envs/gateway.env
      - ./envs/oidc.env
      - ./envs/users.env
    volumes:
      - ./gateway:/usr/src/app
      - files-data:/usr/src/files
      - $SYNC_RESULTS_FOLDER:/usr/src/sync-results
<<<<<<< HEAD
      - upload-tmp-dir:/usr/src/files/tmp
=======
      - $OIDC_DIR:/usr/src/oidc
      - $LOG_DIR:/usr/src/logs
>>>>>>> 8c697437
    environment:
      UPLOAD_TMP_DIR: /usr/src/files/tmp
    ports:
      - 3000:3000

  openeo-capabilities:
    build: ./services/capabilities
    image: openeo-capabilities
    container_name: openeo-capabilities
    restart: on-failure
    depends_on:
      - rabbitmq
      - openeo-gateway
      - openeo-base
    env_file:
      - ./envs/rabbitmq.env
    volumes:
      - ./services/capabilities:/usr/src/app
      - $LOG_DIR:/usr/src/logs

  openeo-data:
    build: ./services/data
    image: openeo-data
    container_name: openeo-data
    restart: on-failure
    depends_on:
      - rabbitmq
      - openeo-gateway
      - openeo-base
    env_file:
      - ./envs/rabbitmq.env
      - ./envs/data.env
    environment:
      CACHE_PATH: /usr/src/cache
    volumes:
      - eo-discovery-cache:/usr/src/cache
      - ./services/data:/usr/src/app
      - $LOG_DIR:/usr/src/logs

  openeo-processes:
    build: ./services/processes
    image: openeo-processes
    container_name: openeo-processes
    restart: on-failure
    depends_on:
      - rabbitmq
      - openeo-gateway
      - processes_db
      - openeo-base
    env_file:
      - ./envs/rabbitmq.env
      - ./envs/processes.env
    environment:
      PROCESS_API_DIR: /usr/src/api
    volumes:
      - process-api-data:/usr/src/api
      - ./services/processes:/usr/src/app
      - $LOG_DIR:/usr/src/logs

  openeo-jobs:
    build: ./services/jobs
    image: openeo-jobs
    container_name: openeo-jobs
    restart: on-failure
    depends_on:
      - rabbitmq
      - openeo-gateway
      - jobs_db
      - openeo-base
    env_file:
      - ./envs/rabbitmq.env
      - ./envs/jobs.env
      - ./envs/data.env
    environment:
      AIRFLOW_DAGS: /usr/src/dags/
      SYNC_RESULTS_FOLDER: /usr/src/sync-results
    volumes:
      - ./services/jobs:/usr/src/app
      - $AIRFLOW_DAGS:/usr/src/dags/
      - $SYNC_RESULTS_FOLDER:/usr/src/sync-results
      - $LOG_DIR:/usr/src/logs
    
  openeo-eodatareaders:
      build: ./services/eodatareaders_rpc
      image: openeo-eodatareaders
      container_name: openeo-eodatareaders
      restart: on-failure
      depends_on:
        - rabbitmq
        - openeo-gateway
      env_file:
        - ./envs/rabbitmq.env
        - ./envs/data.env
        - ./envs/eodatareaders.env
      environment:
        SYNC_RESULTS_FOLDER: /usr/src/sync-results
        OPENEO_PYTHON_UDF_URL: $OPENEO_PYTHON_UDF_URL
        OPENEO_R_UDF_URL: $OPENEO_R_UDF_URL
      volumes:
          - $DATA_FOLDER:$DATA_FOLDER
          - ./services/eodatareaders_rpc:/usr/src/app
          - $SYNC_RESULTS_FOLDER:/usr/src/sync-results
          - $LOG_DIR:/usr/src/logs

  openeo-files:
    build: ./services/files
    image: openeo-files
    container_name: openeo-files
    restart: on-failure
    depends_on:
      - rabbitmq
      - openeo-gateway
      - openeo-base
    env_file:
      - ./envs/rabbitmq.env
    environment:
      OPENEO_FILES_DIR: /usr/src/files
    volumes:
      - files-data:/usr/src/files
      - ./services/files:/usr/src/app
      - $LOG_DIR:/usr/src/logs

networks:
  default:
    external:
      name: ${PROJECT_NAME}_proxy

volumes:
  process-api-data:
  eo-discovery-cache:
  files-data:
  upload-tmp-dir:

# Set up connection(s) to job scheduler(s) (Airflow, Dask, etc...)<|MERGE_RESOLUTION|>--- conflicted
+++ resolved
@@ -64,12 +64,8 @@
       - ./gateway:/usr/src/app
       - files-data:/usr/src/files
       - $SYNC_RESULTS_FOLDER:/usr/src/sync-results
-<<<<<<< HEAD
       - upload-tmp-dir:/usr/src/files/tmp
-=======
-      - $OIDC_DIR:/usr/src/oidc
-      - $LOG_DIR:/usr/src/logs
->>>>>>> 8c697437
+      - $LOG_DIR:/usr/src/logs
     environment:
       UPLOAD_TMP_DIR: /usr/src/files/tmp
     ports:
